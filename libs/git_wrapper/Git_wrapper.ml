(* Yoann Padioleau
 *
 * Copyright (C) 2023 Semgrep Inc.
 *
 * This library is free software; you can redistribute it and/or
 * modify it under the terms of the GNU Lesser General Public License
 * version 2.1 as published by the Free Software Foundation, with the
 * special exception on linking described in file LICENSE.
 *
 * This library is distributed in the hope that it will be useful, but
 * WITHOUT ANY WARRANTY; without even the implied warranty of
 * MERCHANTABILITY or FITNESS FOR A PARTICULAR PURPOSE.  See the file
 * LICENSE for more details.
 *)
open Common
open Sexplib.Std
open Fpath_.Operators

<<<<<<< HEAD
=======
let tags = Logs_.create_tags [ __MODULE__ ]

>>>>>>> b10498e2
(*****************************************************************************)
(* Prelude *)
(*****************************************************************************)
(* Small wrapper around the 'git' command-line program.
 *
 * alternatives:
 *  - use https://github.com/fxfactorial/ocaml-libgit2, but
 *    pysemgrep uses 'git' directly so easier for now to just imitate.
 *    Morever we need services like 'git ls-files' and this
 *    does not seem to be supported by libgit.
 *  - use https://github.com/mirage/ocaml-git, which implements
 *    git purely in OCaml, but this currently seems to support only
 *    the "core" of git, not all the "porcelain" around such as
 *    'git ls-files' that we need.
 *
 * TODO:
 *  - use Bos uniformly instead of Common.cmd_to_list and Lwt_process.
 *  - be more consistent and requires an Fpath instead
 *    of relying sometimes on cwd.
 *)

(*****************************************************************************)
(* Types and constants *)
(*****************************************************************************)

(* TODO: could also do
 * [type git_cap] abstract type and then
 * let git_cap_of_exec _caps = unit
 *)

type status = {
  added : string list;
  modified : string list;
  removed : string list;
  unmerged : string list;
  renamed : (string * string) list;
}
[@@deriving show]

let git : Cmd.name = Cmd.Name "git"

type obj_type = Tag | Commit | Tree | Blob [@@deriving show]
<<<<<<< HEAD
type sha = SHA of string [@@unboxed] [@@deriving show]
=======

type sha = (string[@printer fun fmt -> fprintf fmt "%s"])
[@@deriving show, eq, ord, sexp]
>>>>>>> b10498e2

(* See <https://git-scm.com/book/en/v2/Git-Internals-Git-Objects> *)
type 'extra obj = { kind : obj_type; sha : sha; extra : 'extra }
[@@deriving show]

type batch_check_extra = { size : int } [@@deriving show]
type ls_tree_extra = { path : Fpath.t } [@@deriving show]

(*****************************************************************************)
(* Error management *)
(*****************************************************************************)

exception Error of string

(*****************************************************************************)
(* Helpers *)
(*****************************************************************************)

(* diff unified format regex:
 * https://www.gnu.org/software/diffutils/manual/html_node/Detailed-Unified.html#Detailed-Unified
 * The above documentation isn't great, so unified diff format is
 *
 *    @@ -start,count +end,count @@
 *
 * where count is optional
 * Start and end here are misnomers. Start here refers to where this line
 * starts in the A file being compared.
 * End refers to where this line starts in the B file being compared.
 * So if we have a line that starts at line 10 in the A file, and starts at
 * line 20 in the B file, then we have
 *
 *     @@ -10 +20 @@
 *
 * If we have a multiline diff, then we have
 *
 *     @@ -10,3 +20,3 @@
 *
 * where the 3 is the number of lines that were changed
 * We use a named capture group for the lines, and then split on the comma if
 * it's a multiline diff
 *)
let git_diff_lines_re = Pcre_.regexp {|@@ -\d*,?\d* \+(?P<lines>\d*,?\d*) @@|}
let remote_repo_name_re = Pcre_.regexp {|^http.*\/(.*)\.git$|}
let getcwd () = USys.getcwd () |> Fpath.v

(*
   Create an optional -C option to change directory.

   Usage:

     let cmd = Cmd.(git %% cd cwd % "rev-parse" % "--show-toplevel") in
     ...
*)
let cd (opt_cwd : Fpath.t option) : Cmd.args =
  match opt_cwd with
  | None -> []
  | Some path -> [ "-C"; !!path ]

(* Convert an option to a list. Used to inject optional arguments. *)
let opt (o : string option) : string list =
  match o with
  | None -> []
  | Some str -> [ str ]

(*
   Add an optional flag to the command line by returning a list of arguments
   to add to the current arguments.

   Usage:

   let do_something ?(foo = false) () =
     let cmd = (git, [ "do-something" ] @ flag "--foo" foo) in
     ...
*)
let flag name (is_set : bool) : string list =
  match is_set with
  | true -> [ name ]
  | false -> []

(** Given some git diff ranges (see above), extract the range info *)
let range_of_git_diff lines =
  let range_of_substrings substrings =
    let line = Pcre.get_substring substrings 1 in
    let lines = Str.split (Str.regexp ",") line in
    let first_line =
      match lines with
      | [] -> assert false
      | h :: _ -> h
    in
    let start = int_of_string first_line in
    let change_count =
      if List.length lines > 1 then int_of_string (List.nth lines 1) else 1
    in
    let end_ = change_count + start in
    (start, end_)
  in
  let matched_ranges = Pcre_.exec_all ~rex:git_diff_lines_re lines in
  (* get the first capture group, then optionally split the comma if multiline
     diff *)
  match matched_ranges with
  | Ok ranges ->
      Array.map
        (fun s ->
          try range_of_substrings s with
          | Not_found -> (-1, -1))
        ranges
  | Error _ -> [||]

let remote_repo_name url =
  match Pcre_.exec ~rex:remote_repo_name_re url with
  | Ok (Some substrings) -> Some (Pcre.get_substring substrings 1)
  | _ -> None

let temporary_remote_checkout_path url =
  let name =
    match remote_repo_name url with
    | Some name -> name
    | None -> failwith "Could not get remote repo name"
  in
  let rand_prefix = Uuidm.v `V4 |> Uuidm.to_string in
  let name = rand_prefix ^ "_" ^ name in
  let tmp_dir = Fpath.v (Filename.get_temp_dir_name ()) in
  Fpath.add_seg tmp_dir name
(*****************************************************************************)
(* Entry points *)
(*****************************************************************************)

let git_check_output _caps (args : Cmd.args) : string =
  let cmd : Cmd.t = (git, args) in
  match UCmd.string_of_run ~trim:true cmd with
  | Ok (str, (_, `Exited 0)) -> str
  | Ok _
  | Error (`Msg _) ->
      Logs.warn (fun m ->
          m
            {|Command failed.
-----
Failed to run %s. Possible reasons:
- the git binary is not available
- the current working directory is not a git repository
- the current working directory is not marked as safe
  (fix with `git config --global --add safe.directory $(pwd)`)

Try running the command yourself to debug the issue.|}
            (Cmd.to_string cmd));
      raise (Error "Error when we run a git command")

type ls_files_kind =
  | Cached (* --cached, the default *)
  | Others (* --others, the complement of Cached but still excluding .git/ *)

let string_of_ls_files_kind (kind : ls_files_kind) =
  match kind with
  | Cached -> "--cached"
  | Others -> "--others"

let ls_files ?(cwd = Fpath.v ".") ?(exclude_standard = false) ?(kinds = [])
    root_paths =
  let roots = root_paths |> List_.map Fpath.to_string in
  let kinds = kinds |> List_.map string_of_ls_files_kind in
  let cmd =
    ( git,
      [ "-C"; !!cwd; "ls-files" ]
      @ kinds
      @ flag "--exclude-standard" exclude_standard
      @ roots )
  in
  let files =
    match UCmd.lines_of_run ~trim:true cmd with
    | Ok (files, (_, `Exited 0)) -> files
    | _ -> raise (Error "Could not get files from git ls-files")
  in
  files |> Fpath_.of_strings

let append_slash_to_dir_path path = Fpath.add_seg path ""

(*
   Make an absolute path relative to a root folder if possible.

   This returns a relative path if possible, otherwise falls back to an
   absolute path. It's possible to obtain a relative path if both paths
   are relative (to the same implicit folder) or if they're both absolute
   and share the same filesystem root ('/' on Unix or a volume name on
   Windows).

   TODO: move to Fpath_?
*)
let relativize_if_possible ~abs_cwd abs_path =
  if not (Fpath.is_abs abs_cwd) then
    invalid_arg
      (spf
         "Git_wrapper.relativize_if_possible: abs_cwd must be an absolute path \
          but we received %s"
         !!abs_cwd);
  if not (Fpath.is_abs abs_path) then
    invalid_arg
      (spf
         "Git_wrapper.relativize_if_possible: abs_path must be an absolute \
          path but we received %s"
         !!abs_path);
  match Fpath.relativize ~root:(append_slash_to_dir_path abs_cwd) abs_path with
  | Some rel_path -> rel_path
  | None -> abs_path

(*
   List files relative to the current directory which may be outside of
   a git project.

   This is something git doesn't allow directly, so we need to perform
   path conversions. The project root must be provided because it's somewhat
   costly to obtain.
*)
let ls_files_relative ?exclude_standard ?kinds ~(project_root : Rpath.t)
    root_paths =
  (* Both project_root and sys_cwd are absolute, physical paths *)
  let project_root = Rpath.to_fpath project_root in
  let sys_cwd = Sys.getcwd () |> Fpath.v in
  let abs_root_paths =
    root_paths
    |> List_.map (fun path ->
           (* git accepts absolute paths to scanning roots but not if they
              contain relative segments
              such as '..':
                OK: /home/user/proj/src
                Rejected: ../proj/src
           *)
           Fpath.(sys_cwd // path |> normalize))
  in
  (* List paths relative to the project root.

     Git returns paths that are relative to 'cwd' which must be within the
     project. The following should work even if 'project_root' is a subfolder
     in the git project but we're not counting on it. *)
  let proj_rel_paths =
    ls_files ~cwd:project_root ?exclude_standard ?kinds abs_root_paths
  in
  let rel_paths =
    proj_rel_paths
    |> List_.map (fun proj_rel_path ->
           relativize_if_possible ~abs_cwd:sys_cwd
             (project_root // proj_rel_path))
  in
  rel_paths

let get_project_root ?cwd () =
  let cmd = (git, cd cwd @ [ "rev-parse"; "--show-toplevel" ]) in
  match UCmd.string_of_run ~trim:true cmd with
  | Ok (path, (_, `Exited 0)) -> Some (Fpath.v path)
  | _ -> None

let get_superproject_root ?cwd () =
  let cmd =
    (git, cd cwd @ [ "rev-parse"; "--show-superproject-working-tree" ])
  in
  match UCmd.string_of_run ~trim:true cmd with
  | Ok ("", (_, `Exited 0)) -> get_project_root ?cwd ()
  | Ok (path, (_, `Exited 0)) -> Some (Fpath.v path)
  | _ -> None

let get_project_root_exn () =
  match get_project_root () with
  | Some path -> path
  | _ -> raise (Error "Could not get git root from git rev-parse")

let checkout ?cwd ?git_ref () =
  let cmd = (git, cd cwd @ [ "checkout" ] @ opt git_ref) in
  match UCmd.status_of_run ~quiet:true cmd with
  | Ok (`Exited 0) -> ()
  | _ -> raise (Error "Could not checkout git ref")

(* Why these options?
 * --depth=1: only get the most recent commit
 *  --filter=blob:none: don't get any blobs (file contents) from the repo
 *  --sparse: only get the files we need
 *  --no-checkout: don't checkout the files, we'll do that later
 * See https://github.blog/2020-01-17-bring-your-monorepo-down-to-size-with-sparse-checkout/#sparse-checkout-and-partial-clones
 * for a better explanation
 *
 * The following benchmarks were run scanning the django repo
 * for a bash rule
 * Mini benchmarks:
 * clone then scan repo for : 32.9s
 * depth=1 then scan repo for a bash rule: 4.8s
 * using sparse shallow checkout + sparse checkout adding files
 * determined during the targeting step: 1.09s
 *)
let sparse_shallow_filtered_checkout (url : Uri.t) path =
  let path = Fpath.to_string path in
  let cmd =
    ( git,
      [
        "clone";
        "--depth=1";
        "--filter=blob:none";
        "--sparse";
        "--no-checkout";
        Uri.to_string url;
        path;
      ] )
  in
  match UCmd.status_of_run ~quiet:true cmd with
  | Ok (`Exited 0) -> Ok ()
  | _ -> Error "Could not clone git repo"

(* To be used in combination with [sparse_shallow_filtered_checkout]
   This function will add the files we want to actually pull the blobs for
   and checkout the files we want.
*)
let sparse_checkout_add ?cwd folders =
  let folders = List_.map Fpath.to_string folders in
  let cmd =
    ( git,
      cd cwd
      @ [ "sparse-checkout"; "add"; "--sparse-index"; "--cone" ]
      @ folders )
  in
  match UCmd.status_of_run ~quiet:true cmd with
  | Ok (`Exited 0) -> Ok ()
  | _ -> Error "Could not add sparse checkout"

let get_merge_base commit =
  let cmd = (git, [ "merge-base"; commit; "HEAD" ]) in
  match UCmd.string_of_run ~trim:true cmd with
  | Ok (merge_base, (_, `Exited 0)) -> merge_base
  | _ -> raise (Error "Could not get merge base from git merge-base")

let run_with_worktree ~commit ?(branch = None) f =
  let cwd = getcwd () |> Fpath.to_dir_path in
  let git_root = get_project_root_exn () |> Fpath.to_dir_path in
  let relative_path =
    match Fpath.relativize ~root:git_root cwd with
    | Some p -> p
    | None -> raise (Error "")
  in
  let rand_dir () =
    let uuid = Uuidm.v `V4 in
    let dir_name = "semgrep_git_worktree_" ^ Uuidm.to_string uuid in
    let dir = Filename.concat (UFilename.get_temp_dir_name ()) dir_name in
    UUnix.mkdir dir 0o777;
    dir
  in
  let temp_dir = rand_dir () in
  let cmd : Cmd.t =
    match branch with
    | None -> (git, [ "worktree"; "add"; temp_dir; commit ])
    | Some new_branch ->
        (git, [ "worktree"; "add"; temp_dir; commit; "-b"; new_branch ])
  in
  match UCmd.status_of_run ~quiet:true cmd with
  | Ok (`Exited 0) ->
      let work () =
        Fpath.append (Fpath.v temp_dir) relative_path
        |> Fpath.to_string |> UUnix.chdir;
        f ()
      in
      let cleanup () =
        cwd |> Fpath.to_string |> UUnix.chdir;
        let cmd = (git, [ "worktree"; "remove"; temp_dir ]) in
        match UCmd.status_of_run ~quiet:true cmd with
        | Ok (`Exited 0) ->
<<<<<<< HEAD
            Logs.info (fun m -> m "Finished cleaning up git worktree")
=======
            Logs.info (fun m -> m ~tags "Finished cleaning up git worktree")
>>>>>>> b10498e2
        | Ok _ -> raise (Error ("Could not remove git worktree at " ^ temp_dir))
        | Error (`Msg e) -> raise (Error e)
      in
      Common.protect ~finally:cleanup work
  | Ok _ -> raise (Error ("Could not create git worktree for " ^ commit))
  | Error (`Msg e) -> raise (Error e)

let status ?cwd ?commit () =
  let cmd =
    ( git,
      cd cwd
      @ [
          "diff";
          "--cached";
          "--name-status";
          "--no-ext-diff";
          "-z";
          "--diff-filter=ACDMRTUXB";
          "--ignore-submodules";
          "--relative";
        ]
      @ opt commit )
  in
  let stats =
    match UCmd.string_of_run ~trim:true cmd with
    | Ok (str, (_, `Exited 0)) -> str |> String.split_on_char '\000'
    | _ -> raise (Error "Could not get files from git ls-files")
  in
  let check_dir file =
    try
      match (UUnix.stat file).st_kind with
      | Unix.S_DIR -> true
      | _ -> false
    with
    | _ -> false
  in
  let check_symlink file =
    try
      match (UUnix.lstat file).st_kind with
      | Unix.S_LNK -> true
      | _ -> false
    with
    | _ -> false
  in
  let added = ref [] in
  let modified = ref [] in
  let removed = ref [] in
  let unmerged = ref [] in
  let renamed = ref [] in
  let rec parse = function
    | _ :: file :: tail when check_dir file && check_symlink file ->
        Logs.info (fun m ->
<<<<<<< HEAD
            m "Skipping %s since it is a symlink to a directory: %s" file
=======
            m ~tags "Skipping %s since it is a symlink to a directory: %s" file
>>>>>>> b10498e2
              (UUnix.realpath file));
        parse tail
    | "A" :: file :: tail ->
        added := file :: !added;
        parse tail
    | "M" :: file :: tail ->
        modified := file :: !modified;
        parse tail
    | "D" :: file :: tail ->
        removed := file :: !removed;
        parse tail
    | "U" :: file :: tail ->
        unmerged := file :: !unmerged;
        parse tail
    | "T" (* type changed *) :: file :: tail ->
        if not (check_symlink file) then modified := file :: !modified;
        parse tail
    | typ :: before :: after :: tail when String.starts_with ~prefix:"R" typ ->
        removed := before :: !removed;
        added := after :: !added;
        renamed := (before, after) :: !renamed;
        parse tail
    | "!" (* ignored *) :: _ :: tail -> parse tail
    | "?" (* untracked *) :: _ :: tail -> parse tail
    | unknown :: file :: tail ->
<<<<<<< HEAD
        Logs.warn (fun m -> m "unknown type in git status: %s, %s" unknown file);
        parse tail
    | [ remain ] ->
        Logs.warn (fun m ->
            m "unknown data after parsing git status: %s" remain)
=======
        Logs.warn (fun m ->
            m ~tags "unknown type in git status: %s, %s" unknown file);
        parse tail
    | [ remain ] ->
        Logs.warn (fun m ->
            m ~tags "unknown data after parsing git status: %s" remain)
>>>>>>> b10498e2
    | [] -> ()
  in
  parse stats;
  {
    added = !added;
    modified = !modified;
    removed = !removed;
    unmerged = !unmerged;
    renamed = !renamed;
  }

let is_git_repo ?cwd () =
  let cmd = (git, cd cwd @ [ "rev-parse"; "--is-inside-work-tree" ]) in
  match UCmd.status_of_run ~quiet:true cmd with
  | Ok (`Exited 0) -> true
  | Ok _ -> false
  | Error (`Msg e) -> raise (Error e)

let dirty_lines_of_file ?cwd ?(git_ref = "HEAD") file =
  let cwd =
    match cwd with
    | None -> Some (Fpath.parent file)
    | Some _ -> cwd
  in
  let cmd =
    (* --error-unmatch Returns a non 0 exit code if a file is not tracked by git. This way further on in this function we don't try running git diff on untracked files, as this isn't allowed. *)
    (git, cd cwd @ [ "ls-files"; "--error-unmatch"; !!file ])
  in
  match (UCmd.status_of_run ~quiet:true cmd, git_ref = "HEAD") with
  | _, false
  | Ok (`Exited 0), _ ->
      let cmd = (git, cd cwd @ [ "diff"; "-U0"; git_ref; !!file ]) in
      let lines =
        match UCmd.string_of_run ~trim:true cmd with
        | Ok (lines, (_, `Exited 1))
        (* 1 happens if git doesn't exit cleanly aka file is not in the repo *)
        | Ok (lines, (_, `Exited 0)) ->
            Some lines
        | _ -> None
      in
      Option.bind lines (fun l -> Some (range_of_git_diff l))
  | Ok _, _ -> None
  | Error (`Msg e), _ -> raise (Error e)

let is_tracked_by_git ?cwd file =
  let cwd =
    match cwd with
    | None -> Some (Fpath.parent file)
    | Some _ -> cwd
  in
  let cmd = (git, cd cwd @ [ "ls-files"; "--error-unmatch"; !!file ]) in
  match UCmd.status_of_run ~quiet:true cmd with
  | Ok (`Exited 0) -> true
  | Ok _ -> false
  | Error (`Msg e) -> raise (Error e)

let dirty_files ?cwd () =
  let cmd =
    (git, cd cwd @ [ "status"; "--porcelain"; "--ignore-submodules" ])
  in
  let lines =
    match UCmd.lines_of_run ~trim:false cmd with
    | Ok (lines, (_, `Exited 0)) -> lines
    | _ -> []
  in
  (* out_lines splits on newlines, so we always have an extra space at the end *)
  let files = List.filter (fun f -> not (String.trim f = "")) lines in
  let files = List_.map (fun l -> Fpath.v (Str.string_after l 3)) files in
  files

let init ?cwd ?(branch = "main") () =
  let cmd = (git, cd cwd @ [ "init"; "-b"; branch ]) in
  match UCmd.status_of_run cmd with
  | Ok (`Exited 0) -> ()
  | _ -> raise (Error "Error running git init")

let add ?cwd ?(force = false) files =
  let files = List_.map Fpath.to_string files in
  let cmd = (git, cd cwd @ [ "add" ] @ flag "--force" force @ files) in
  match UCmd.status_of_run cmd with
  | Ok (`Exited 0) -> ()
  | _ -> raise (Error "Error running git add")

let commit ?cwd msg =
  let cmd = (git, cd cwd @ [ "commit"; "-m"; msg ]) in
  match UCmd.status_of_run cmd with
  | Ok (`Exited 0) -> ()
  | Ok (`Exited i) ->
      raise (Error (Common.spf "Error running git commit: bad exit %d" i))
  | Ok (`Signaled i) ->
      raise (Error (Common.spf "Error running git commit: bad signal %d" i))
  | Error (`Msg s) ->
      raise (Error (Common.spf "Error running git commit: %s" s))

(* TODO: should return Uri.t option *)
let get_project_url ?cwd () : string option =
  let cmd = (git, cd cwd @ [ "ls-remote"; "--get-url" ]) in
  match UCmd.string_of_run ~trim:true cmd with
  | Ok (url, _) -> Some url
  | Error _ ->
      UFile.find_first_match_with_whole_line (Fpath.v ".git/config") ".com"
(* TODO(dinosaure): this line is pretty weak due to the [".com"] (what happens
   when the domain is [".io"]?). We probably should handle that by a new
   environment variable. I just copied what [pysemgrep] does.
   [git ls-remote --get-url] is also enough and if we can not get such
   information, that's fine - the metadata is used only [Metrics_] actually. *)

(* coupling: with semgrep_output_v1.atd contribution type *)
let git_log_json_format =
  "--pretty=format:{\"commit_hash\": \"%H\", \"commit_timestamp\": \"%aI\", \
   \"contributor\": {\"commit_author_name\": \"%an\", \"commit_author_email\": \
   \"%ae\"}}"

let time_to_str (timestamp : float) : string =
  let date = Unix.gmtime timestamp in
  let year = date.tm_year + 1900 in
  let month = date.tm_mon + 1 in
  let day = date.tm_mday in
  Printf.sprintf "%04d-%02d-%02d" year month day

(* TODO: should really return a JSON.t list at least *)
let get_git_logs ?cwd ?(since = None) () : string list =
  let cmd : Cmd.t =
    match since with
    | None -> (git, cd cwd @ [ "log"; git_log_json_format ])
    | Some time ->
        let after = spf "--after=\"%s\"" (time_to_str time) in
        (git, cd cwd @ [ "log"; after; git_log_json_format ])
  in
  let lines =
    match UCmd.lines_of_run ~trim:true cmd with
    (* ugly: we should parse those lines and return a proper type,
     * at least a JSON.t.
     *)
    | Ok (lines, (_, `Exited 0)) -> lines
    (* TODO: maybe should raise an Error instead *)
    | _ -> []
  in
  (* out_lines splits on newlines, so we always have an extra space at the end *)
  List.filter (fun f -> not (String.trim f = "")) lines

let cat_file_batch_check_all_objects ?cwd () =
  let cmd =
    ( git,
      cd cwd
      @ [
          "cat-file";
          "--batch-all-objects";
          "--batch-check";
          "--unordered" (* List in pack order instead of hash; faster. *);
        ] )
  in
  let* objects =
    match UCmd.lines_of_run ~trim:true cmd with
    | Ok (s, (_, `Exited 0)) -> Some s
    | _ -> None
  in
  let objects : batch_check_extra obj list =
    List.filter_map
      (fun obj ->
        let parsed_obj =
          match String.split_on_char ' ' obj with
          | [ sha; "tag"; size ] ->
              let* size = int_of_string_opt size in
              Some { kind = Tag; sha = SHA sha; extra = { size } }
          | [ sha; "commit"; size ] ->
              let* size = int_of_string_opt size in
              Some { kind = Commit; sha = SHA sha; extra = { size } }
          | [ sha; "tree"; size ] ->
              let* size = int_of_string_opt size in
              Some { kind = Tree; sha = SHA sha; extra = { size } }
          | [ sha; "blob"; size ] ->
              let* size = int_of_string_opt size in
              Some { kind = Blob; sha = SHA sha; extra = { size } }
          | _ -> None
        in
        if Option.is_none parsed_obj then
          Logs.warn (fun m ->
              m "Issue parsing git object: %s; this object will be ignored" obj);
        parsed_obj)
      objects
  in
  Some objects

let cat_file_blob ?cwd (SHA sha) =
  let cmd = (git, cd cwd @ [ "cat-file"; "blob"; sha ]) in
  match UCmd.string_of_run ~trim:false cmd with
  | Ok (s, (_, `Exited 0)) -> Ok s
  | Ok (s, _)
  | Error (`Msg s) ->
      Error s

<<<<<<< HEAD
let ls_tree ?cwd ?(recurse = false) (SHA sha) : ls_tree_extra obj list option =
=======
let object_size ?cwd sha =
  let cmd = (git, cd cwd @ [ "cat-file"; "-s"; sha ]) in
  match UCmd.string_of_run ~trim:false cmd with
  | Ok (s, (_, `Exited 0)) -> int_of_string_opt s
  | _ -> None

let commit_timestamp ?cwd sha =
  (* %cI - print datetime in strict ISO 8601 format *)
  let cmd = (git, cd cwd @ [ "show"; "--no-patch"; "--format=%cI"; sha ]) in
  match UCmd.string_of_run ~trim:false cmd with
  | Ok (s, (_, `Exited 0)) ->
      Timedesc.Timestamp.of_iso8601 s |> Result.to_option
  | _ -> None

let ls_tree ?cwd ?(recurse = false) sha : ls_tree_extra obj list option =
>>>>>>> b10498e2
  let cmd =
    ( git,
      cd cwd
      @ ("ls-tree" :: (if recurse then [ "-r" ] else []))
      @ [ "--full-tree"; "--format=%(objecttype) %(objectname) %(path)"; sha ]
    )
  in
  let* objects =
    match UCmd.lines_of_run ~trim:true cmd with
    | Ok (s, (_, `Exited 0)) -> Some s
    | _ -> None
  in
  let objects =
    List.filter_map
      (fun obj ->
        let parsed_obj =
          match String.split_on_char ' ' obj with
          | [ "commit"; sha; path ] -> (
              (* possible for submodules *)
              match Fpath.of_string path with
              | Ok path -> Ok { kind = Commit; sha = SHA sha; extra = { path } }
              | Error (`Msg s) -> Error s)
          | [ "tree"; sha; path ] -> (
              match Fpath.of_string path with
              | Ok path -> Ok { kind = Tree; sha = SHA sha; extra = { path } }
              | Error (`Msg s) -> Error s)
          | [ "blob"; sha; path ] -> (
              match Fpath.of_string path with
              | Ok path -> Ok { kind = Blob; sha = SHA sha; extra = { path } }
              | Error (`Msg s) -> Error s)
          | [ "tag"; sha; path ] -> (
              (* possible, but we probably don't care. *)
              match Fpath.of_string path with
              | Ok path -> Ok { kind = Tag; sha = SHA sha; extra = { path } }
              | Error (`Msg s) -> Error s)
          | _ -> Error "invalid syntax"
        in
        match parsed_obj with
        | Ok obj -> Some obj
        | Error s ->
            Logs.warn (fun m ->
                m
                  "Issue parsing git object: %s -- %s; this object will be \
                   ignored"
                  obj s);
            None)
      objects
  in
  Some objects

let with_git_repo (files : Testutil_files.t list) func =
  Testutil_files.with_tempfiles_verbose files (fun path ->
      Testutil_files.with_chdir path (fun () ->
          init ();
          add ~force:true [ Fpath.v "." ];
          commit "Add all the files";
          func ()))<|MERGE_RESOLUTION|>--- conflicted
+++ resolved
@@ -16,11 +16,8 @@
 open Sexplib.Std
 open Fpath_.Operators
 
-<<<<<<< HEAD
-=======
 let tags = Logs_.create_tags [ __MODULE__ ]
 
->>>>>>> b10498e2
 (*****************************************************************************)
 (* Prelude *)
 (*****************************************************************************)
@@ -63,13 +60,15 @@
 let git : Cmd.name = Cmd.Name "git"
 
 type obj_type = Tag | Commit | Tree | Blob [@@deriving show]
-<<<<<<< HEAD
-type sha = SHA of string [@@unboxed] [@@deriving show]
-=======
-
+
+(* TODO: use a dedicated type, not an alias because it results in confusing
+   error messages when the compiler uses e.g. 'sha' to refer to a
+   string message or other string data:
+
+   type sha = SHA of string [@@unboxed]
+*)
 type sha = (string[@printer fun fmt -> fprintf fmt "%s"])
 [@@deriving show, eq, ord, sexp]
->>>>>>> b10498e2
 
 (* See <https://git-scm.com/book/en/v2/Git-Internals-Git-Objects> *)
 type 'extra obj = { kind : obj_type; sha : sha; extra : 'extra }
@@ -430,11 +429,7 @@
         let cmd = (git, [ "worktree"; "remove"; temp_dir ]) in
         match UCmd.status_of_run ~quiet:true cmd with
         | Ok (`Exited 0) ->
-<<<<<<< HEAD
-            Logs.info (fun m -> m "Finished cleaning up git worktree")
-=======
             Logs.info (fun m -> m ~tags "Finished cleaning up git worktree")
->>>>>>> b10498e2
         | Ok _ -> raise (Error ("Could not remove git worktree at " ^ temp_dir))
         | Error (`Msg e) -> raise (Error e)
       in
@@ -487,11 +482,7 @@
   let rec parse = function
     | _ :: file :: tail when check_dir file && check_symlink file ->
         Logs.info (fun m ->
-<<<<<<< HEAD
-            m "Skipping %s since it is a symlink to a directory: %s" file
-=======
             m ~tags "Skipping %s since it is a symlink to a directory: %s" file
->>>>>>> b10498e2
               (UUnix.realpath file));
         parse tail
     | "A" :: file :: tail ->
@@ -517,20 +508,12 @@
     | "!" (* ignored *) :: _ :: tail -> parse tail
     | "?" (* untracked *) :: _ :: tail -> parse tail
     | unknown :: file :: tail ->
-<<<<<<< HEAD
-        Logs.warn (fun m -> m "unknown type in git status: %s, %s" unknown file);
-        parse tail
-    | [ remain ] ->
-        Logs.warn (fun m ->
-            m "unknown data after parsing git status: %s" remain)
-=======
         Logs.warn (fun m ->
             m ~tags "unknown type in git status: %s, %s" unknown file);
         parse tail
     | [ remain ] ->
         Logs.warn (fun m ->
             m ~tags "unknown data after parsing git status: %s" remain)
->>>>>>> b10498e2
     | [] -> ()
   in
   parse stats;
@@ -723,9 +706,6 @@
   | Error (`Msg s) ->
       Error s
 
-<<<<<<< HEAD
-let ls_tree ?cwd ?(recurse = false) (SHA sha) : ls_tree_extra obj list option =
-=======
 let object_size ?cwd sha =
   let cmd = (git, cd cwd @ [ "cat-file"; "-s"; sha ]) in
   match UCmd.string_of_run ~trim:false cmd with
@@ -741,7 +721,6 @@
   | _ -> None
 
 let ls_tree ?cwd ?(recurse = false) sha : ls_tree_extra obj list option =
->>>>>>> b10498e2
   let cmd =
     ( git,
       cd cwd
