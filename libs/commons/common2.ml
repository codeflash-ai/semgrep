--- conflicted
+++ resolved
@@ -240,99 +240,6 @@
  * this file.
  *)
 
-<<<<<<< HEAD
-(* start of dumper.ml *)
-
-(* Dump an OCaml value into a printable string.
- * By Richard W.M. Jones (rich@annexia.org).
- * dumper.ml 1.2 2005/02/06 12:38:21 rich Exp
- *)
-open Stdlib.Obj
-
-let rec dump2 r =
-  if is_int r then string_of_int (magic r : int)
-  else
-    (* Block. *)
-    let rec get_fields acc = function
-      | 0 -> acc
-      | n ->
-          let n = n - 1 in
-          get_fields (field r n :: acc) n
-    in
-    let rec is_list r =
-      if is_int r then if (magic r : int) = 0 then true (* [] *) else false
-      else
-        let s = size r and t = tag r in
-        if t = 0 && s = 2 then is_list (field r 1) (* h :: t *) else false
-    in
-    let rec get_list r =
-      if is_int r then []
-      else
-        let h = field r 0 and t = get_list (field r 1) in
-        h :: t
-    in
-    let opaque name =
-      (* XXX In future, print the address of value 'r'.  Not possible in
-       * pure OCaml at the moment.
-       *)
-      "<" ^ name ^ ">"
-    in
-
-    let s = size r and t = tag r in
-
-    (* From the tag, determine the type of block. *)
-    if is_list r then
-      (* List. *)
-      let fields = get_list r in
-      "[" ^ String.concat "; " (List.map dump2 fields) ^ "]"
-    else if t = 0 then
-      (* Tuple, array, record. *)
-      let fields = get_fields [] s in
-      "(" ^ String.concat ", " (List.map dump2 fields) ^ ")"
-      (* Note that [lazy_tag .. forward_tag] are < no_scan_tag.  Not
-       * clear if very large constructed values could have the same
-       * tag. XXX *)
-    else if t = lazy_tag then opaque "lazy"
-    else if t = closure_tag then opaque "closure"
-    else if t = object_tag then
-      (* Object. *)
-      let fields = get_fields [] s in
-      let _clasz, id, slots =
-        match fields with
-        | h :: h' :: t -> (h, h', t)
-        | _ -> assert false
-      in
-      (* No information on decoding the class (first field).  So just print
-       * out the ID and the slots.
-       *)
-      "Object #" ^ dump2 id ^ " ("
-      ^ String.concat ", " (List.map dump2 slots)
-      ^ ")"
-    else if t = infix_tag then opaque "infix"
-    else if t = forward_tag then opaque "forward"
-    else if t < no_scan_tag then
-      (* Constructed value. *)
-      let fields = get_fields [] s in
-      "Tag" ^ string_of_int t ^ " ("
-      ^ String.concat ", " (List.map dump2 fields)
-      ^ ")"
-    else if t = string_tag then "\"" ^ String.escaped (magic r : string) ^ "\""
-    else if t = double_tag then string_of_float (magic r : float)
-    else if t = abstract_tag then opaque "abstract"
-    else if t = custom_tag then opaque "custom"
-    else failwith ("dump: impossible tag (" ^ string_of_int t ^ ")")
-
-let dump v = dump2 (repr v)
-
-(* end of dumper.ml *)
-
-(*
-let (dump : 'a -> string) = fun x ->
-  Dumper.dump x
-*)
-
-=======
->>>>>>> 424b2652
 (* ---------------------------------------------------------------------- *)
 let pr2_gen x = pr2 (Dumper.dump x)
 
@@ -493,11 +400,7 @@
   ^ " seconds" ^ ":real:"
   ^
   let tm = UUnix.time () |> Unix.gmtime in
-<<<<<<< HEAD
-  (tm.Unix.tm_min |> string_of_int)
-=======
   (tm.tm_min |> string_of_int)
->>>>>>> 424b2652
   ^ " min:"
   ^ (tm.tm_sec |> string_of_int)
   ^ ".00 seconds"
@@ -2806,19 +2709,11 @@
   let pid = UUnix.fork () in
   if pid =|= 0 then (
     (* Unix.setsid(); *)
-<<<<<<< HEAD
-    USys.set_signal USys.sigint
-      (Sys.Signal_handle
-         (fun _ ->
-           pr2 "being killed";
-           UUnix.kill 0 USys.sigkill));
-=======
     USys.set_signal Sys.sigint
       (Sys.Signal_handle
          (fun _ ->
            pr2 "being killed";
            UUnix.kill 0 Sys.sigkill));
->>>>>>> 424b2652
     f ();
     UStdlib.exit 0)
   else pid
@@ -2961,11 +2856,7 @@
 
 let lfile_exists filename =
   try
-<<<<<<< HEAD
-    match (UUnix.lstat filename).Unix.st_kind with
-=======
     match (UUnix.lstat filename).st_kind with
->>>>>>> 424b2652
     | Unix.S_REG
     | Unix.S_LNK ->
         true
@@ -2976,25 +2867,15 @@
 (* Helps avoid the `Fatal error: exception Unix_error: No such file or directory stat` *)
 let dir_exists path =
   try
-<<<<<<< HEAD
-    match (UUnix.lstat path).Unix.st_kind with
-=======
     match (UUnix.lstat path).st_kind with
->>>>>>> 424b2652
     | S_DIR -> true
     | _ -> false
   with
   | UUnix.Unix_error (Unix.ENOENT, _, _) -> false
 
-<<<<<<< HEAD
-let is_directory file = (unix_stat file).Unix.st_kind =*= Unix.S_DIR
-let is_file file = (unix_stat file).Unix.st_kind =*= Unix.S_REG
-let is_symlink file = (UUnix.lstat file).Unix.st_kind =*= Unix.S_LNK
-=======
 let is_directory file = (unix_stat file).st_kind =*= Unix.S_DIR
 let is_file file = (unix_stat file).st_kind =*= Unix.S_REG
 let is_symlink file = (UUnix.lstat file).st_kind =*= Unix.S_LNK
->>>>>>> 424b2652
 
 let is_executable file =
   let stat = unix_stat file in
@@ -3058,11 +2939,7 @@
   |> List.filter (fun s ->
          try
            let stat = UUnix.lstat (path ^ "/" ^ s) in
-<<<<<<< HEAD
-           stat.Unix.st_kind =*= kind
-=======
            stat.st_kind =*= kind
->>>>>>> 424b2652
          with
          | UUnix.Unix_error _ ->
              pr2 ("EXN pb stating file: " ^ s);
@@ -3082,21 +2959,12 @@
   USys.readdir path |> Array.to_list
   |> map_filter (fun s ->
          let stat = UUnix.lstat (path ^ "/" ^ s) in
-<<<<<<< HEAD
-         if stat.Unix.st_kind =*= Unix.S_DIR then Some (s, stat.Unix.st_size)
-         else None)
-=======
          if stat.st_kind =*= Unix.S_DIR then Some (s, stat.st_size) else None)
->>>>>>> 424b2652
 
 let unixname () =
   let uid = UUnix.getuid () in
   let entry = UUnix.getpwuid uid in
-<<<<<<< HEAD
-  entry.UUnix.pw_name
-=======
   entry.pw_name
->>>>>>> 424b2652
 
 (* This regex matches the directory part a glob pattern
    used below. This way we are only trying to match
@@ -5904,15 +5772,9 @@
 (* let _ = write_value ((new setb[])#add 1) "/tmp/test" *)
 (*
 let typing_sux_test () =
-<<<<<<< HEAD
-  let x = Obj.magic [ 1; 2; 3 ] in
-  let f1 xs = List.iter UStdlib.print_int xs in
-  let f2 xs = List.iter UStdlib.print_string xs in
-=======
   let x = UObj.magic [ 1; 2; 3 ] in
   let f1 xs = List.iter print_int xs in
   let f2 xs = List.iter print_string xs in
->>>>>>> 424b2652
   f1 x;
   f2 x
 *)
