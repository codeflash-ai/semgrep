--- conflicted
+++ resolved
@@ -25,66 +25,7 @@
 #        It is easy to forget to close `open_in` with `close_in`.
 #        Use `Common.with_open_infile()` instead.
 #    |||,
-<<<<<<< HEAD
 #  }
-=======
-#  },
-  #TODO: this is an experimental rule. It has lots of findings, so maybe it is too
-  # noisy, but it's nice to dogfood how to handle noisy rules.
-  # 564 findings before the exclude
-  { id: "semgrep-no-catch-all-match-underscore",
-    match: "| _ -> $X",
-    languages: ["ocaml"],
-    severity: "WARNING",
-    message: |||
-        Using a catch all pattern is dangerous in the long term for patterns over algebraic
-        data types (for matching over ints and strings it's fine). If someone adds a new
-        constructor, the compiler will not help us and telling us to maybe update this code.
-        Try to replace with the list of the remaining cases not handled instead (you can
-        rely on ocamlc to give you the disjunctive pattern covering all the cases and copy
-        paste it in the code). If you think adding a new constructor should have no
-        impact on this code, then replace the pattern with '| __else__ ->' instead.
-    |||,
-    paths: {
-      #TODO: we should make a tool or a flag to help construct those exclude lists
-      # or include something like 'bento archive' in semgrep
-      # or automatically add the (* nosemgrep *) annotation everywhere.
-      exclude: [
-        #TODO: those files contain less than 100 findings in total, so
-        # they should not be too hard to fix
-        # a few findings per file
-        "Dataflow_svalue.ml",
-        "AST_generic_helpers.ml",
-        "Match_search_mode.ml",
-        "Autofix_metavar_replacement.ml",
-        "Matching_generic.ml",
-        "SubAST_generic.ml",
-        "Analyze_pattern.ml",
-        "Parse_equivalences.ml",
-        "Run_semgrep.ml",
-        "Dataflow_tainting.ml",
-        "Guess_lang.ml",
-        #TODO: we should fix those too. They account for 464 findings in total
-        "Generic_vs_generic.ml",
-        "Visitor_AST.ml",
-        "Naming_AST.ml",
-        "Pretty_print_AST.ml",
-        "Constant_propagation.ml",
-        "Eval_generic.ml",
-        "AST_to_IL.ml",
-        "Parse_rule.ml",
-        "yaml_to_generic.ml",
-	#skipping more stuff
-        "parsing/tree_sitter/",
-        "metachecking/",
-	# outside src/, not really semgrep code
-	"libs/",
-	"languages/",
-	"tools/",
-        ] + test_code_globs + less_important_code_globs,
-    }
-  }
->>>>>>> d1103fe8
 ];
 
 local todo_skipped_for_now = [
