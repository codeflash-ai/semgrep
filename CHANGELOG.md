--- conflicted
+++ resolved
@@ -8,6 +8,8 @@
 - JS: support partial field definitions pattern, like in JSON
 - Fixed wrong line numbers for multi-lines match in generic mode (#3315)
 - Handle correctly ellipsis inside function types (#3119)
+- Taint mode: Allow statement-patterns when these are represented as
+  statement-expressions in the Generic AST (#3191)
 
 ## Unreleased
 
@@ -27,13 +29,9 @@
 - Handle regexp parse errors gracefully when using optimizations (#3266)
 - Support equivalences when using optimizations (#3259)
 - PHP: Support ellipsis in include/require and echo (#3191, #3245)
-<<<<<<< HEAD
 - PHP: Prefer expression patterns over statement patterns (#3191)
 - C#: Support unsafe block syntax (#3283)
-=======
-- Taint mode: Allow statement-patterns when these are represented as
-  statement-expressions in the Generic AST (#3191)
->>>>>>> d40a931d
+
 
 ### Changed
 - Run rules in semgrep-core (rather than patterns) by default (aka optimizations all)
