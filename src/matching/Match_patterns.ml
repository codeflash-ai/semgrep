--- conflicted
+++ resolved
@@ -310,19 +310,12 @@
            *)
           !expr_rules
           |> List.iter (fun (pattern, rule) ->
-<<<<<<< HEAD
                  match AST_generic_helpers.range_of_any (E x) with
                  | No_range_error
                  | No_range_expected ->
-                     logger#debug "Skipping because we lack range info: %s"
-                       (show_expr_kind x.e);
-=======
-                 match AST_generic_helpers.range_of_any_opt (E x) with
-                 | None ->
                      Logs.debug (fun m ->
                          m ~tags "Skipping because we lack range info: %s"
                            (show_expr_kind x.e));
->>>>>>> 3cc73655
                      ()
                  | Range (start, end_) when range_filter (start, end_) ->
                      let env =
@@ -361,16 +354,7 @@
                               in
                               Stack_.push pm matches;
                               hook pm)
-<<<<<<< HEAD
                  | Range (start_loc, end_loc) ->
-                     logger#info
-                       "While matching pattern %s in file %s, we skipped \
-                        expression at %d:%d-%d:%d (outside any range of \
-                        interest)"
-                       rule.pattern_string start_loc.pos.file start_loc.pos.line
-                       start_loc.pos.column end_loc.pos.line end_loc.pos.column;
-=======
-                 | Some (start_loc, end_loc) ->
                      Logs.debug (fun m ->
                          m ~tags
                            "While matching pattern %s in file %s, we skipped \
@@ -379,7 +363,6 @@
                            rule.pattern_string start_loc.pos.file
                            start_loc.pos.line start_loc.pos.column
                            end_loc.pos.line end_loc.pos.column);
->>>>>>> 3cc73655
                      ());
           (* try the rules on subexpressions *)
           (* this can recurse to find nested matching inside the
