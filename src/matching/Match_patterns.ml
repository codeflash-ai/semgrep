(* Yoann Padioleau
 *
 * Copyright (C) 2011 Facebook
 * Copyright (C) 2019, 2020 r2c
 *
 * This library is free software; you can redistribute it and/or
 * modify it under the terms of the GNU Lesser General Public License
 * version 2.1 as published by the Free Software Foundation, with the
 * special exception on linking described in file LICENSE.
 *
 * This library is distributed in the hope that it will be useful, but
 * WITHOUT ANY WARRANTY; without even the implied warranty of
 * MERCHANTABILITY or FITNESS FOR A PARTICULAR PURPOSE.  See the file
 * LICENSE for more details.
 *)
open AST_generic
module MR = Mini_rule
module Eq = Equivalence
module PM = Pattern_match
module GG = Generic_vs_generic
module MV = Metavariable
module Flag = Flag_semgrep
module Config = Config_semgrep_t
module MG = Matching_generic

let logger = Logging.get_logger [ __MODULE__ ]
let profile_mini_rules = ref false

(*****************************************************************************)
(* Prelude *)
(*****************************************************************************)
(* Main matching engine behind semgrep. This module implements mainly
 * the expr/stmt/... visitor, while generic_vs_generic does the matching.
 *)

(*****************************************************************************)
(* Types *)
(*****************************************************************************)

(*****************************************************************************)
(* Debugging *)
(*****************************************************************************)

(* This is used to let the user know which rule the engine was using when
 * a Timeout or OutOfMemory exn occured.
 *)
let (last_matched_rule : Mini_rule.t option ref) = ref None

let set_last_matched_rule rule f =
  last_matched_rule := Some rule;
  (* note that if this raise an exn, last_matched_rule will not be
   * reset to None and that's what we want!
   *)
  let res =
    if !profile_mini_rules then Profiling.profile_code ("rule:" ^ rule.MR.id) f
    else f ()
  in
  last_matched_rule := None;
  res

(*****************************************************************************)
(* Matchers *)
(*****************************************************************************)

let match_e_e rule a b env =
<<<<<<< HEAD
  Profiling.profile_code
    ("rule:" ^ (rule.MR.id :> string))
    (fun () -> set_last_matched_rule rule (fun () -> GG.m_expr_root a b env))
  [@@profiling]

let match_st_st rule a b env =
  Profiling.profile_code
    ("rule:" ^ (rule.MR.id :> string))
    (fun () -> set_last_matched_rule rule (fun () -> GG.m_stmt a b env))
  [@@profiling]

let match_sts_sts rule a b env =
  Profiling.profile_code
    ("rule:" ^ (rule.MR.id :> string))
    (fun () ->
      set_last_matched_rule rule (fun () ->
          (* When matching statements, we need not only to report whether
           * there is match, but also the actual statements that were matched.
           * Indeed, even if we want the implicit '...' at the end of
           * a sequence of statements pattern (AST_generic.Ss) to match all
           * the rest, we don't want to report the whole Ss as a match but just
           * the actually matched subset.
           *
           * TODO? do we need to generate unique key? we don't want
           * nested calls to m_stmts_deep to pollute our metavar? We need
           * to pass the key to m_stmts_deep?
           *)
          let env =
            match b with
            | [] -> env
            | stmt :: _ -> MG.extend_stmts_match_span stmt env
          in
          GG.m_stmts_deep ~inside:rule.MR.inside ~less_is_ok:true a b env))
=======
  set_last_matched_rule rule (fun () -> GG.m_expr_root a b env)
  [@@profiling]

let match_st_st rule a b env =
  set_last_matched_rule rule (fun () -> GG.m_stmt a b env)
  [@@profiling]

let match_sts_sts rule a b env =
  set_last_matched_rule rule (fun () ->
      (* When matching statements, we need not only to report whether
       * there is match, but also the actual statements that were matched.
       * Indeed, even if we want the implicit '...' at the end of
       * a sequence of statements pattern (AST_generic.Ss) to match all
       * the rest, we don't want to report the whole Ss as a match but just
       * the actually matched subset.
       *
       * TODO? do we need to generate unique key? we don't want
       * nested calls to m_stmts_deep to pollute our metavar? We need
       * to pass the key to m_stmts_deep?
       *)
      let env =
        match b with
        | [] -> env
        | stmt :: _ -> MG.extend_stmts_match_span stmt env
      in
      GG.m_stmts_deep ~inside:rule.MR.inside ~less_is_ok:true a b env)
>>>>>>> 0b9f1b71
  [@@profiling]

(* for unit testing *)
let match_any_any pattern e env = GG.m_any pattern e env

let match_t_t rule a b env =
<<<<<<< HEAD
  Profiling.profile_code
    ("rule:" ^ (rule.MR.id :> string))
    (fun () -> set_last_matched_rule rule (fun () -> GG.m_type_ a b env))
  [@@profiling]

let match_p_p rule a b env =
  Profiling.profile_code
    ("rule:" ^ (rule.MR.id :> string))
    (fun () -> set_last_matched_rule rule (fun () -> GG.m_pattern a b env))
  [@@profiling]

let match_partial_partial rule a b env =
  Profiling.profile_code
    ("rule:" ^ (rule.MR.id :> string))
    (fun () -> set_last_matched_rule rule (fun () -> GG.m_partial a b env))
  [@@profiling]

let match_at_at rule a b env =
  Profiling.profile_code
    ("rule:" ^ (rule.MR.id :> string))
    (fun () -> set_last_matched_rule rule (fun () -> GG.m_attribute a b env))
  [@@profiling]

let match_fld_fld rule a b env =
  Profiling.profile_code
    ("rule:" ^ (rule.MR.id :> string))
    (fun () -> set_last_matched_rule rule (fun () -> GG.m_field a b env))
  [@@profiling]

let match_flds_flds rule a b env =
  Profiling.profile_code
    ("rule:" ^ (rule.MR.id :> string))
    (fun () -> set_last_matched_rule rule (fun () -> GG.m_fields a b env))
  [@@profiling]

let match_name_name rule a b env =
  Profiling.profile_code
    ("rule:" ^ (rule.MR.id :> string))
    (fun () -> set_last_matched_rule rule (fun () -> GG.m_name a b env))
  [@@profiling]

let match_xml_attribute_xml_attribute rule a b env =
  Profiling.profile_code
    ("rule:" ^ (rule.MR.id :> string))
    (fun () -> set_last_matched_rule rule (fun () -> GG.m_xml_attr a b env))
  [@@profiling]

let match_raw_raw rule a b env =
  Profiling.profile_code
    ("rule:" ^ (rule.MR.id :> string))
    (fun () -> set_last_matched_rule rule (fun () -> GG.m_raw_tree a b env))
=======
  set_last_matched_rule rule (fun () -> GG.m_type_ a b env)
  [@@profiling]

let match_p_p rule a b env =
  set_last_matched_rule rule (fun () -> GG.m_pattern a b env)
  [@@profiling]

let match_partial_partial rule a b env =
  set_last_matched_rule rule (fun () -> GG.m_partial a b env)
  [@@profiling]

let match_at_at rule a b env =
  set_last_matched_rule rule (fun () -> GG.m_attribute a b env)
  [@@profiling]

let match_fld_fld rule a b env =
  set_last_matched_rule rule (fun () -> GG.m_field a b env)
  [@@profiling]

let match_flds_flds rule a b env =
  set_last_matched_rule rule (fun () -> GG.m_fields a b env)
  [@@profiling]

let match_name_name rule a b env =
  set_last_matched_rule rule (fun () -> GG.m_name a b env)
  [@@profiling]

let match_xml_attribute_xml_attribute rule a b env =
  set_last_matched_rule rule (fun () -> GG.m_xml_attr a b env)
  [@@profiling]

let match_raw_raw rule a b env =
  set_last_matched_rule rule (fun () -> GG.m_raw_tree a b env)
>>>>>>> 0b9f1b71
  [@@profiling]

(*****************************************************************************)
(* Helpers *)
(*****************************************************************************)

let (rule_id_of_mini_rule : Mini_rule.t -> Pattern_match.rule_id) =
 fun (mr : Mini_rule.t) ->
  {
    PM.id = mr.id;
    message = mr.message;
    pattern_string = mr.pattern_string;
    fix = mr.fix;
    languages = mr.languages;
  }

let match_rules_and_recurse lang config (file, hook, matches) rules matcher k
    any x =
  rules
  |> List.iter (fun (pattern, rule, cache) ->
         let env = MG.empty_environment cache lang config in
         let matches_with_env = matcher rule pattern x env in
         if matches_with_env <> [] then
           (* Found a match *)
           matches_with_env
           |> List.iter (fun (env : MG.tin) ->
                  let env = env.mv.full_env in
                  match AST_generic_helpers.range_of_any_opt (any x) with
                  | None ->
                      (* TODO: Report a warning to the user? *)
                      logger#error
                        "Cannot report match because we lack range info: %s"
                        (show_any (any x));
                      ()
                  | Some range_loc ->
                      let tokens =
                        lazy (AST_generic_helpers.ii_of_any (any x))
                      in
                      let rule_id = rule_id_of_mini_rule rule in
                      let pm =
                        {
                          PM.rule_id;
                          file;
                          env;
                          range_loc;
                          tokens;
                          taint_trace = None;
                          (* This will be overrided later on by the Pro engine, if this is
                             from a Pro run.
                          *)
                          engine_kind = OSS;
                        }
                      in
                      Common.push pm matches;
                      hook pm));
  (* try the rules on substatements and subexpressions *)
  k x

(*****************************************************************************)
(* Main entry point *)
(*****************************************************************************)

(* [range_filter] is a predicate that defines "regions of interest" when matching
 *   expressions, this is e.g. used for optimizing `pattern: $X`. Note that
 *   traversing the Generic AST is generally fairly cheap, what could be more
 *   expensive is to do the matching (due to combinatorics) and all the allocations
 *   associatiated, especially when the pattern causaes a lot of matches. This
 *   filter allows us to avoid all that expensive stuff when matching expressions
 *   unless they fall in specific regions of the code.
 *   See also docs for {!check} in Match_pattern.mli. *)
let check2 ~hook mvar_context range_filter (config, equivs) rules
    (file, lang, ast) =
  logger#trace "checking %s with %d mini rules" file (List.length rules);

  let rules =
    (* simple opti using regexps *)
    if !Flag.filter_irrelevant_patterns then
      Mini_rules_filter.filter_mini_rules_relevant_to_file_using_regexp rules
        lang file
    else rules
  in
  if rules = [] then []
  else
    let matches = ref [] in

    (* old: let prog = Normalize_AST.normalize (Pr ast) lang in
       * we were rewriting code, e.g., A != B was rewritten as !(A == B),
       * which enable some nice semantic matching demo where searching for
       * $X == $X would also find code written as a != a. The problem
       * is that if we don't do the same rewriting on the pattern, then
       * looking for $X != $X would not find anything anymore.
       * In any case, rewriting the source code is less necessary
       * now that we have user-defined code equivalences (see Equivalence.ml)
       * and this will also be less surprising (you can see the set of
       * equivalences in the equivalence file).
    *)
    let prog = Pr ast in

    let expr_rules = ref [] in
    let stmt_rules = ref [] in
    let stmts_rules = ref [] in
    let type_rules = ref [] in
    let pattern_rules = ref [] in
    let attribute_rules = ref [] in
    let xml_attribute_rules = ref [] in
    let fld_rules = ref [] in
    let flds_rules = ref [] in
    let partial_rules = ref [] in
    let name_rules = ref [] in
    let raw_rules = ref [] in
    rules
    |> List.iter (fun rule ->
           (* less: normalize the pattern? *)
           let any = rule.MR.pattern in
           let any = Apply_equivalences.apply equivs lang any in
           let cache =
             if !Flag.with_opt_cache then Some (Caching.Cache.create ())
             else None
           in
           (* Annotate exp, stmt, stmts patterns with the rule strings *)
           let push_with_annotation _any pattern rules =
             Common.push (pattern, rule, cache) rules
           in
           match any with
           | E pattern -> push_with_annotation any pattern expr_rules
           | S pattern -> push_with_annotation any pattern stmt_rules
           | Ss pattern -> push_with_annotation any pattern stmts_rules
           | T pattern -> Common.push (pattern, rule, cache) type_rules
           | P pattern -> Common.push (pattern, rule, cache) pattern_rules
           | At pattern -> Common.push (pattern, rule, cache) attribute_rules
           | Fld pattern -> Common.push (pattern, rule, cache) fld_rules
           | Flds pattern -> Common.push (pattern, rule, cache) flds_rules
           | Partial pattern -> Common.push (pattern, rule, cache) partial_rules
           | Name pattern -> Common.push (pattern, rule, cache) name_rules
           | Raw pattern -> Common.push (pattern, rule, cache) raw_rules
           | XmlAt pattern ->
               Common.push (pattern, rule, cache) xml_attribute_rules
           | Args _
           | Params _
           | Xmls _
           | I _
           | Str _
           | Def _
           | Dir _
           | Tk _
           | TodoK _
           | Ar _
           | Pa _
           | Tp _
           | Ta _
           | Modn _
           | Ce _
           | Cs _
           | ForOrIfComp _
           | ModDk _
           | En _
           | Dk _
           | Di _
           | Lbli _
           | Anys _
           | Pr _ ->
               failwith
                 "only expr/stmt(s)/type/pattern/annotation/field(s)/partial \
                  patterns are supported");

    let visitor =
      object (_self : 'self)
        inherit [_] Matching_visitor.matching_visitor as super

        method! visit_expr env x =
          (* this could be quite slow ... we match many sgrep patterns
           * against an expression recursively
           *)
          !expr_rules
          |> List.iter (fun (pattern, rule, cache) ->
                 match AST_generic_helpers.range_of_any_opt (E x) with
                 | None ->
                     logger#error "Skipping because we lack range info: %s"
                       (show_expr_kind x.e);
                     ()
                 | Some range_loc when range_filter range_loc ->
                     let env =
                       MG.empty_environment ~mvar_context cache lang config
                     in
                     let matches_with_env = match_e_e rule pattern x env in
                     if matches_with_env <> [] then
                       (* Found a match *)
                       matches_with_env
                       |> List.iter (fun (env : MG.tin) ->
                              let env = env.mv.full_env in
                              let tokens =
                                lazy (AST_generic_helpers.ii_of_any (E x))
                              in
                              let rule_id = rule_id_of_mini_rule rule in
                              let pm =
                                {
                                  PM.rule_id;
                                  file;
                                  env;
                                  range_loc;
                                  tokens;
                                  taint_trace = None;
                                  engine_kind = OSS;
                                }
                              in
                              Common.push pm matches;
                              hook pm)
                 | Some (start_loc, end_loc) ->
                     logger#info
                       "While matching pattern %s in file %s, we skipped \
                        expression at %d:%d-%d:%d (outside any range of \
                        interest)"
                       rule.pattern_string start_loc.pos.file start_loc.pos.line
                       start_loc.pos.column end_loc.pos.line end_loc.pos.column;
                     ());
          (* try the rules on subexpressions *)
          (* this can recurse to find nested matching inside the
           * matched code itself *)
          super#visit_expr env x

        (* mostly copy paste of expr code but with the _st functions *)
        method! visit_stmt env x =
          (* old:
           *   match_rules_and_recurse (file, hook, matches)
           *   !stmt_rules match_st_st k (fun x -> S x) x
           * but inlined to handle specially Bloom filter in stmts for now.
           * TODO: bloom filter was removed, undo this inlining?
           *)
          let visit_stmt () =
            !stmt_rules
            |> List.iter (fun (pattern, rule, cache) ->
                   let env = MG.empty_environment cache lang config in
                   let matches_with_env = match_st_st rule pattern x env in
                   if matches_with_env <> [] then
                     (* Found a match *)
                     matches_with_env
                     |> List.iter (fun (env : MG.tin) ->
                            let env = env.mv.full_env in
                            match
                              AST_generic_helpers.range_of_any_opt (S x)
                            with
                            | None ->
                                (* TODO: Report a warning to the user? *)
                                logger#error
                                  "Cannot report match because we lack range \
                                   info: %s"
                                  (show_stmt x);
                                ()
                            | Some range_loc ->
                                let tokens =
                                  lazy (AST_generic_helpers.ii_of_any (S x))
                                in
                                let rule_id = rule_id_of_mini_rule rule in
                                let pm =
                                  {
                                    PM.rule_id;
                                    file;
                                    env;
                                    range_loc;
                                    tokens;
                                    taint_trace = None;
                                    engine_kind = OSS;
                                  }
                                in
                                Common.push pm matches;
                                hook pm));
            super#visit_stmt env x
          in
          visit_stmt ()

        method! v_stmts env x =
          (* this is potentially slower than what we did in Coccinelle with
           * CTL. We try every sequences. Hopefully the first statement in
           * the pattern will filter lots of sequences so we need to do
           * the heavy stuff (e.g., handling '...' between statements) rarely.
           *
           * we can't factorize with match_rules_and_recurse because we
           * do things a little bit different with the matched_statements also
           * in matches_with_env here.
           *)
          !stmts_rules
          |> List.iter (fun (pattern, rule, cache) ->
                 Profiling.profile_code "Semgrep_generic.kstmts" (fun () ->
                     let env = MG.empty_environment cache lang config in
                     let matches_with_env = match_sts_sts rule pattern x env in
                     if matches_with_env <> [] then
                       (* Found a match *)
                       matches_with_env
                       |> List.iter (fun (env : MG.tin) ->
                              let span = env.stmts_match_span in
                              match Stmts_match_span.location span with
                              | None -> () (* empty sequence or bug *)
                              | Some range_loc ->
                                  let env = env.mv.full_env in
                                  let tokens =
                                    lazy
                                      (Stmts_match_span.list_original_tokens
                                         span)
                                  in
                                  let rule_id = rule_id_of_mini_rule rule in
                                  let pm =
                                    {
                                      PM.rule_id;
                                      file;
                                      env;
                                      range_loc;
                                      tokens;
                                      taint_trace = None;
                                      engine_kind = OSS;
                                    }
                                  in
                                  Common.push pm matches;
                                  hook pm)));
          super#v_stmts env x

        method! visit_type_ env x =
          match_rules_and_recurse lang config (file, hook, matches) !type_rules
            match_t_t (super#visit_type_ env)
            (fun x -> T x)
            x

        method! visit_pattern env x =
          match_rules_and_recurse lang config (file, hook, matches)
            !pattern_rules match_p_p (super#visit_pattern env)
            (fun x -> P x)
            x

        method! visit_attribute env x =
          match_rules_and_recurse lang config (file, hook, matches)
            !attribute_rules match_at_at
            (super#visit_attribute env)
            (fun x -> At x)
            x

        method! visit_xml_attribute env x =
          match_rules_and_recurse lang config (file, hook, matches)
            !xml_attribute_rules match_xml_attribute_xml_attribute
            (super#visit_xml_attribute env)
            (fun x -> XmlAt x)
            x

        method! visit_field env x =
          match_rules_and_recurse lang config (file, hook, matches) !fld_rules
            match_fld_fld (super#visit_field env)
            (fun x -> Fld x)
            x

        method! v_fields env x =
          match_rules_and_recurse lang config (file, hook, matches) !flds_rules
            match_flds_flds (super#v_fields env)
            (fun x -> Flds x)
            x

        method! v_partial ~recurse env x =
          match_rules_and_recurse lang config (file, hook, matches)
            !partial_rules match_partial_partial
            (super#v_partial ~recurse env)
            (fun x -> Partial x)
            x

        method! visit_name env x =
          match_rules_and_recurse lang config (file, hook, matches) !name_rules
            match_name_name (super#visit_name env)
            (fun x -> Name x)
            x

        method! visit_raw_tree env x =
          match_rules_and_recurse lang config (file, hook, matches) !raw_rules
            match_raw_raw (super#visit_raw_tree env)
            (fun x -> Raw x)
            x
      end
    in
    let visitor_env =
      let vardef_assign = config.Config.vardef_assign in
      let flddef_assign = config.Config.flddef_assign in
      let attr_expr = config.Config.attr_expr in
      Matching_visitor.mk_env ~vardef_assign ~flddef_assign ~attr_expr ()
    in
    (* later: opti: dont analyze certain ASTs if they do not contain
     * certain constants that interect with the pattern?
     * But this requires to analyze the pattern to extract those
     * constants (name of function, field, etc.).
     *)
    visitor#visit_any visitor_env prog;

    !matches |> List.rev
    (* TODO: optimize uniq_by? Too slow? Use a hash?
     * Note that this may not be enough for Semgrep.ml. Indeed, we can have
     * different mini-rules matching the same code with the same metavar,
     * but in Semgrep.ml they get agglomerated under the same rule id, in
     * which case we want to dedup them.
     * old: this uniq_by was introducing regressions in semgrep!
     * See tests/rules/regression_uniq_or_ellipsis.go but it's fixed now.
     *)
    |> PM.uniq

(* TODO: cant use [@@profile] because it does not handle yet label params *)
let check ~hook ?(mvar_context = None) ?(range_filter = fun _ -> true) config a
    b =
  Profiling.profile_code "Match_patterns.check" (fun () ->
      check2 ~hook mvar_context range_filter config a b)<|MERGE_RESOLUTION|>--- conflicted
+++ resolved
@@ -63,41 +63,6 @@
 (*****************************************************************************)
 
 let match_e_e rule a b env =
-<<<<<<< HEAD
-  Profiling.profile_code
-    ("rule:" ^ (rule.MR.id :> string))
-    (fun () -> set_last_matched_rule rule (fun () -> GG.m_expr_root a b env))
-  [@@profiling]
-
-let match_st_st rule a b env =
-  Profiling.profile_code
-    ("rule:" ^ (rule.MR.id :> string))
-    (fun () -> set_last_matched_rule rule (fun () -> GG.m_stmt a b env))
-  [@@profiling]
-
-let match_sts_sts rule a b env =
-  Profiling.profile_code
-    ("rule:" ^ (rule.MR.id :> string))
-    (fun () ->
-      set_last_matched_rule rule (fun () ->
-          (* When matching statements, we need not only to report whether
-           * there is match, but also the actual statements that were matched.
-           * Indeed, even if we want the implicit '...' at the end of
-           * a sequence of statements pattern (AST_generic.Ss) to match all
-           * the rest, we don't want to report the whole Ss as a match but just
-           * the actually matched subset.
-           *
-           * TODO? do we need to generate unique key? we don't want
-           * nested calls to m_stmts_deep to pollute our metavar? We need
-           * to pass the key to m_stmts_deep?
-           *)
-          let env =
-            match b with
-            | [] -> env
-            | stmt :: _ -> MG.extend_stmts_match_span stmt env
-          in
-          GG.m_stmts_deep ~inside:rule.MR.inside ~less_is_ok:true a b env))
-=======
   set_last_matched_rule rule (fun () -> GG.m_expr_root a b env)
   [@@profiling]
 
@@ -124,66 +89,12 @@
         | stmt :: _ -> MG.extend_stmts_match_span stmt env
       in
       GG.m_stmts_deep ~inside:rule.MR.inside ~less_is_ok:true a b env)
->>>>>>> 0b9f1b71
   [@@profiling]
 
 (* for unit testing *)
 let match_any_any pattern e env = GG.m_any pattern e env
 
 let match_t_t rule a b env =
-<<<<<<< HEAD
-  Profiling.profile_code
-    ("rule:" ^ (rule.MR.id :> string))
-    (fun () -> set_last_matched_rule rule (fun () -> GG.m_type_ a b env))
-  [@@profiling]
-
-let match_p_p rule a b env =
-  Profiling.profile_code
-    ("rule:" ^ (rule.MR.id :> string))
-    (fun () -> set_last_matched_rule rule (fun () -> GG.m_pattern a b env))
-  [@@profiling]
-
-let match_partial_partial rule a b env =
-  Profiling.profile_code
-    ("rule:" ^ (rule.MR.id :> string))
-    (fun () -> set_last_matched_rule rule (fun () -> GG.m_partial a b env))
-  [@@profiling]
-
-let match_at_at rule a b env =
-  Profiling.profile_code
-    ("rule:" ^ (rule.MR.id :> string))
-    (fun () -> set_last_matched_rule rule (fun () -> GG.m_attribute a b env))
-  [@@profiling]
-
-let match_fld_fld rule a b env =
-  Profiling.profile_code
-    ("rule:" ^ (rule.MR.id :> string))
-    (fun () -> set_last_matched_rule rule (fun () -> GG.m_field a b env))
-  [@@profiling]
-
-let match_flds_flds rule a b env =
-  Profiling.profile_code
-    ("rule:" ^ (rule.MR.id :> string))
-    (fun () -> set_last_matched_rule rule (fun () -> GG.m_fields a b env))
-  [@@profiling]
-
-let match_name_name rule a b env =
-  Profiling.profile_code
-    ("rule:" ^ (rule.MR.id :> string))
-    (fun () -> set_last_matched_rule rule (fun () -> GG.m_name a b env))
-  [@@profiling]
-
-let match_xml_attribute_xml_attribute rule a b env =
-  Profiling.profile_code
-    ("rule:" ^ (rule.MR.id :> string))
-    (fun () -> set_last_matched_rule rule (fun () -> GG.m_xml_attr a b env))
-  [@@profiling]
-
-let match_raw_raw rule a b env =
-  Profiling.profile_code
-    ("rule:" ^ (rule.MR.id :> string))
-    (fun () -> set_last_matched_rule rule (fun () -> GG.m_raw_tree a b env))
-=======
   set_last_matched_rule rule (fun () -> GG.m_type_ a b env)
   [@@profiling]
 
@@ -217,7 +128,6 @@
 
 let match_raw_raw rule a b env =
   set_last_matched_rule rule (fun () -> GG.m_raw_tree a b env)
->>>>>>> 0b9f1b71
   [@@profiling]
 
 (*****************************************************************************)
