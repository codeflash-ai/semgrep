(* Iago Abal, Yoann Padioleau
 *
 * Copyright (C) 2019-2022 r2c
 *
 * This library is free software; you can redistribute it and/or
 * modify it under the terms of the GNU Lesser General Public License
 * version 2.1 as published by the Free Software Foundation, with the
 * special exception on linking described in file LICENSE.
 *
 * This library is distributed in the hope that it will be useful, but
 * WITHOUT ANY WARRANTY; without even the implied warranty of
 * MERCHANTABILITY or FITNESS FOR A PARTICULAR PURPOSE.  See the file
 * LICENSE for more details.
 *)
open Common
open Fpath_.Operators
module D = Dataflow_tainting
module Var_env = Dataflow_var_env
module G = AST_generic
module H = AST_generic_helpers
module R = Rule
module PM = Pattern_match
module RM = Range_with_metavars
module RP = Core_result
module T = Taint
module Lval_env = Taint_lval_env
module MV = Metavariable
module ME = Matching_explanation
module OutJ = Semgrep_output_v1_t
module Labels = Set.Make (String)

let tags = Logs_.create_tags [ __MODULE__ ]

(*****************************************************************************)
(* Prelude *)
(*****************************************************************************)
(* Wrapper around the tainting dataflow-based analysis.
 *
 * Here we pass matcher functions that uses semgrep patterns to
 * describe the source/sink/sanitizers.
 *
 * Taint-tracking via ranges
 * -------------------------
 *
 * First we run a bunch of search queries to obtain the ranges of sources,
 * sanitizers, and sinks. The actual analysis happens in Dataflow_tainting
 * using the IL representation. There we check whether the eorig's and iorig's
 * are within those ranges to decide whether an expression or instruction is a
 * source of taint, a sanitizer, or a sink. Finally we collect the results
 * produced by the dataflow analysis and filter out duplicates.
 *
 * We could think of using an equality test to compare ranges, e.g., an
 * expression would be a source of taint only if its range is exactly one of
 * the ranges matched by `pattern-sources`. In practice, this does not work
 * because `pattern-sources` etc can match anything, and the IL eorig's and
 * iorig's are only expressions. For example, `pattern-sources` can match
 * `foo(x);` but the eorig in the IL will be `foo(x)` whose range does not
 * include the ending `;`.
 *
 * So, we use sub-range checks. And this actually provides some extra power,
 * as it allows us to mark anything as a source/sanitizer/sink. For example,
 * we could use a pattern like `if (E) { ... }` to specify that anything
 * inside such an `if` statement should be considered sanitized. We are not
 * limited to expressions or single statements.
 *
 * However, using sub-range checks leads to duplicates. For example, the PHP
 * expression `sink("$source" . 'here')` will be translated to IL as two
 * instructions `tmp = "$source" . 'here'` and `sink(tmp)`. If `sink(...)`
 * is a `pattern-sinks`, then both instructions' ranges are inside
 * the `pattrn-sinks` ranges. If `$source` is a `pattern-sources`, then both
 * instructions are also tainted, and Dataflow_tainting will report two
 * matches.
 *
 * So, we need to remove duplicate subamtches at the end.
 * TODO: We could perhaps do this in a cleaner way by having an intermediate
 * step where we annotate the Generic AST, marking which statements and
 * expressions are sources, sanitizers, or sinks. If e.g. an expression is a
 * sink, we take care not to mark as sinks any of its subexpressions, in order
 * to prevent duplicates.
 *)

type debug_taint = {
  sources : (RM.t * R.taint_source) list;
  sanitizers : RM.ranges;
  sinks : (RM.t * R.taint_sink) list;
}

module Range_table = struct
  module T = Hashtbl.Make (struct
    type t = Range.t

    let equal = Range.equal
    let hash = Hashtbl.hash
  end)

  let create () = T.create 100

  let push tbl k v =
    match T.find_opt tbl k with
    | None -> T.add tbl k [ v ]
    | Some vs -> T.replace tbl k (v :: vs)

  let get tbl k =
    match T.find_opt tbl k with
    | None -> []
    | Some vs -> vs
end

(*****************************************************************************)
(* Hooks *)
(*****************************************************************************)

let hook_setup_hook_function_taint_signature = ref None

(*****************************************************************************)
(* Helpers *)
(*****************************************************************************)
module F2 = IL

module DataflowY = Dataflow_core.Make (struct
  type node = F2.node
  type edge = F2.edge
  type flow = (node, edge) CFG.t

  let short_string_of_node n = Display_IL.short_string_of_node_kind n.F2.n
end)

let option_bind_list opt f =
  match opt with
  | None -> []
  | Some x -> f x

(* Finds all matches of a taint-spec pattern formula. *)
let range_w_metas_of_formula (xconf : Match_env.xconfig) (xtarget : Xtarget.t)
    (rule : R.t) (formula : R.formula) : RM.ranges * ME.t list =
  (* !! Calling Match_search_mode here !! *)
  let report, ranges =
    Match_search_mode.matches_of_formula xconf rule xtarget formula None
  in
  (ranges, report.explanations)

let get_source_requires src =
  let _pm, src_spec = T.pm_of_trace src.T.call_trace in
  src_spec.R.source_requires

type propagator_match = {
  id : D.var;
      (** An unique identifier for the propagator match. This is used as an
   * auxiliary variable to store the taints flowing from `from` to `to`. *)
  rwm : RM.t;
  from : Range.t;  (** The range matched by the `from` metavariable. *)
  to_ : Range.t;  (** The range matched by the `to` metavariable. *)
  spec : R.taint_propagator;
}
(** Taint will flow from `from` to `to_` through the axiliary variable `id`. *)

(* This Formula_tbl structure is used to create a "formula cache", which will
   permit the sharing of matches resulting from common formulas that occur as
   sources, sinks, sanitizers, or propagators.

   In particular, because of hardcoded propagators, we expect to see lots of
   sharing from Semgrep Pro Engine.
*)
module Formula_tbl = struct
  include Hashtbl.Make (struct
    type t = R.formula

    let equal = AST_generic_equals.with_structural_equal R.equal_formula
    let hash = R.hash_formula
  end)

  let cached_find_opt formula_cache formula compute_matches_fn =
    match find_opt formula_cache formula with
    | None ->
        (* it should not actually be possible for a formula to
           not be in the formula table

           just don't cache it I guess
        *)
        Logs.err (fun m ->
            m ~tags
              "Tried to compute matches for a taint formula not in the cache \
               (impossible?)");
        compute_matches_fn ()
    | Some (None, count) ->
        let ranges, expls = compute_matches_fn () in
        if count <= 1 then
          (* if there's only 1 more use left, there's no point
             in caching it
          *)
          (ranges, expls)
        else (
          (* otherwise, this is the first time we've seen this
             formula, and we should cache it
          *)
          replace formula_cache formula (Some (ranges, expls), count - 1);
          (ranges, expls))
    | Some (Some (ranges, expls), count) ->
        if count <= 1 then remove formula_cache formula;
        (ranges, expls)
end

type formula_cache = ((RM.t list * ME.t list) option * int) Formula_tbl.t

(* This function is for creating a formula cache which only caches formula that
   it knows will be shared, at least once, among the formula in a bunch of
   taint rules.

   This is because it's obviously not useful to cache a formula's matches if
   that formula never comes up again. This cache stores an option, with keys
   that are only formula that are guaranteed to appear more than once in the
   collection.
*)
let mk_specialized_formula_cache (rules : R.taint_rule list) =
  let count_tbl = Formula_tbl.create 128 in
  let flat_formulas =
    rules
    |> List.concat_map (fun (rule : R.taint_mode R.rule_info) ->
           let (`Taint (spec : R.taint_spec)) = rule.R.mode in
           R.formula_of_mode (`Taint spec))
  in
  flat_formulas
  |> List.iter (fun formula ->
         match Formula_tbl.find_opt count_tbl formula with
         | None -> Formula_tbl.add count_tbl formula (None, 1)
         | Some (_, x) -> Formula_tbl.replace count_tbl formula (None, 1 + x));
  (* We return the table with pairs of (None, count) itself.
     When we try to cache a find, we will first check whether decreasing this
     counter results in 0. Then, there are no more uses, and the result is no
     longer worth caching.
     This way we don't keep around entries when we don't need to.
  *)
  count_tbl

(*****************************************************************************)
(* Finding matches for taint specs *)
(*****************************************************************************)

(* =~ List.concat_map with automatic management of matching-explanations *)
let concat_map_with_expls f xs =
  let all_expls = ref [] in
  let res =
    xs
    |> List.concat_map (fun x ->
           let ys, expls = f x in
           Stack_.push expls all_expls;
           ys)
  in
  (res, List.flatten (List.rev !all_expls))

let%test _ =
  concat_map_with_expls (fun x -> ([ -x; x ], [ 2 * x; 3 * x ])) [ 0; 1; 2 ]
  =*= ([ 0; 0; -1; 1; -2; 2 ], [ 0; 0; 2; 3; 4; 6 ])

let find_range_w_metas formula_cache (xconf : Match_env.xconfig)
    (xtarget : Xtarget.t) (rule : R.t) (specs : (R.formula * 'a) list) :
    (RM.t * 'a) list * ME.t list =
  (* TODO: Make an Or formula and run a single query. *)
  (* if perf is a problem, we could build an interval set here *)
  specs
  |> concat_map_with_expls (fun (pf, x) ->
         let ranges, expls =
           Formula_tbl.cached_find_opt formula_cache pf (fun () ->
               range_w_metas_of_formula xconf xtarget rule pf)
         in
         (ranges |> List_.map (fun rwm -> (rwm, x)), expls))

let find_sanitizers_matches formula_cache (xconf : Match_env.xconfig)
    (xtarget : Xtarget.t) (rule : R.t) (specs : R.taint_sanitizer list) :
    (bool * RM.t * R.taint_sanitizer) list * ME.t list =
  specs
  |> concat_map_with_expls (fun (sanitizer : R.taint_sanitizer) ->
         let ranges, expls =
           Formula_tbl.cached_find_opt formula_cache sanitizer.sanitizer_formula
             (fun () ->
               range_w_metas_of_formula xconf xtarget rule
                 sanitizer.sanitizer_formula)
         in
         ( ranges
           |> List_.map (fun x -> (sanitizer.R.not_conflicting, x, sanitizer)),
           expls ))

(* Finds all matches of `pattern-propagators`. *)
let find_propagators_matches formula_cache (xconf : Match_env.xconfig)
    (xtarget : Xtarget.t) (rule : R.t)
    (propagators_spec : R.taint_propagator list) =
  propagators_spec
  |> List.concat_map (fun (p : R.taint_propagator) ->
         let mvar_pfrom, tok_pfrom = p.from in
         let mvar_pto, tok_pto = p.to_ in
         let ranges_w_metavars, _expsTODO =
           Formula_tbl.cached_find_opt formula_cache p.propagator_formula
             (fun () ->
               range_w_metas_of_formula xconf xtarget rule p.propagator_formula)
         in
         (* Now, for each match of the propagator pattern, we try to construct
          * a `propagator_match`. We just need to look up what code is captured
          * by the metavariables `from` and `to`, and check if we can obtain good
          * location info for that code (i.e., we have real tokens rather than
          * fake ones). *)
         ranges_w_metavars
         |> List_.map_filter (fun rwm ->
                (* The piece of code captured by the `from` metavariable.  *)
                let* _mvar_from, mval_from =
                  List.find_opt
                    (fun (mvar, _mval) -> MV.equal_mvar mvar_pfrom mvar)
                    rwm.RM.mvars
                in
                (* The piece of code captured by the `to` metavariable.  *)
                let* _mvar_to, mval_to =
                  List.find_opt
                    (fun (mvar, _mval) -> MV.equal_mvar mvar_pto mvar)
                    rwm.RM.mvars
                in
                (* TODO: log a warning when we cannot obtain a taint propagator due to
                 * lacking range info. *)
                match (Tok.loc_of_tok tok_pfrom, Tok.loc_of_tok tok_pto) with
                | Error _, _
                | _, Error _ ->
                    None
                | Ok loc_pfrom, Ok loc_pto -> (
                    match
                      ( AST_generic_helpers.range_of_any
                          (MV.mvalue_to_any mval_from),
                        AST_generic_helpers.range_of_any
                          (MV.mvalue_to_any mval_to) )
                    with
                    | ( Range (mval_from_start_loc, mval_from_end_loc),
                        Range (mval_to_start_loc, mval_to_end_loc) ) ->
                        let from =
                          Range.range_of_token_locations mval_from_start_loc
                            mval_from_end_loc
                        in
                        let to_ =
                          Range.range_of_token_locations mval_to_start_loc
                            mval_to_end_loc
                        in
                        let id =
                          Common.spf "propagator:%d:%d:%d:%d:%d:%d"
                            loc_pfrom.pos.bytepos loc_pto.pos.bytepos
                            from.Range.start from.Range.end_ to_.Range.start
                            to_.Range.end_
                        in
                        Some { id; rwm; from; to_; spec = p }
                    | _ -> None)))

(*****************************************************************************)
(* Testing whether some matches a taint spec *)
(*****************************************************************************)

let range_of_any any =
  (* This is potentially slow. We may need to store range position in
   * the AST at some point. *)
<<<<<<< HEAD
  match AST_generic_helpers.range_of_any any with
  | No_range_error ->
      logger#trace
        "Cannot compute range, there are no real tokens in this AST: %s"
        (G.show_any any);
=======
  match AST_generic_helpers.range_of_any_opt any with
  | None ->
      (* IL.any_of_orig will return `G.Anys []` for `NoOrig`, and there is
       * no point in issuing this warning in that case.
       * TODO: Perhaps we should avoid the call to `any_in_ranges` in the
       * first place? *)
      if any <> G.Anys [] then
        Logs.debug (fun m ->
            m ~tags
              "Cannot compute range, there are no real tokens in this AST: %s"
              (G.show_any any));
>>>>>>> 3cc73655
      None
  | No_range_expected -> None
  | Range (tok1, tok2) ->
      let r = Range.range_of_token_locations tok1 tok2 in
      Some r

(* Assuming that `r` is a subrange of `match_range` then this computes a
 * float in [0.0, 1.0]. We expect `r` to be the range of some arbitrary
 * piece of code,  and `match_range` to be the range of a match of some
 * taint spec (e.g. a taint source). Then this float indicates how much
 * overlap there is between the code and the spec. The degree of overlap
 * is used to determine whether the match is "exact" (overlap > 0.99),
 * which e.g. triggets the side-effectful propagation of taint. *)
let overlap_with ~match_range r =
  let r1 = match_range in
  float_of_int (r.Range.end_ - r.Range.start + 1)
  /. float_of_int (r1.Range.end_ - r1.Range.start + 1)

let any_is_in_sources_matches rule any matches =
  let ( let* ) = option_bind_list in
  let* r = range_of_any any in
  matches
  |> List_.map_filter (fun (rwm, (ts : R.taint_source)) ->
         if Range.( $<=$ ) r rwm.RM.r then
           Some
             (let spec_pm = RM.range_to_pattern_match_adjusted rule rwm in
              let overlap = overlap_with ~match_range:rwm.RM.r r in
              {
                Taint_smatch.spec = ts;
                spec_id = ts.source_id;
                spec_pm;
                range = r;
                overlap;
              })
         else None)

(* Builds a table to quickly look up for propagator matches, taking advantage of
 * the requirement that propagators must be exact matches.
 *
 * OBS: Previously we allowed these matches if they had an overlap of >0.99, but
 *   to be honest that was arbitrary and fragile (the overlap largely depends on
 *   the amount of text being matched). Typically propagators from/to match
 *   l-values and those typically we can count as being 100% perfect matches.
 *   If this causes problems we can always roll back, but all tests still work.
 *)
let propagators_table_of_matches rule matches =
  let mk_match prop var kind r =
    let spec_pm = RM.range_to_pattern_match_adjusted rule prop.rwm in
    let spec : D.a_propagator = { kind; prop = prop.spec; var } in
    {
      Taint_smatch.spec;
      spec_id = prop.spec.propagator_id;
      spec_pm;
      range = r;
      overlap = 1.0;
    }
  in
  let tbl = Range_table.create () in
  matches
  |> List.iter (fun prop ->
         let var = prop.id in
         Range_table.push tbl prop.to_ (mk_match prop var `To prop.to_);
         Range_table.push tbl prop.from (mk_match prop var `From prop.from));
  tbl

(* Check whether `any` matches either the `from` or the `to` of any of the
 * `pattern-propagators`. Matches must be exact to make taint propagation
 * more precise and predictable.
 *
 * THINK: Now that we have "Best_matches" we could perhaps use that for
 *   propagators too?
 *)
let any_is_in_propagators_matches any tbl : D.a_propagator Taint_smatch.t list =
  match range_of_any any with
  | None -> []
  | Some r -> Range_table.get tbl r

let any_is_in_sanitizers_matches rule any matches =
  let ( let* ) = option_bind_list in
  let* r = range_of_any any in
  matches
  |> List_.map_filter (fun (rwm, spec) ->
         if Range.( $<=$ ) r rwm.RM.r then
           Some
             (let spec_pm = RM.range_to_pattern_match_adjusted rule rwm in
              let overlap = overlap_with ~match_range:rwm.RM.r r in
              {
                Taint_smatch.spec;
                spec_id = spec.R.sanitizer_id;
                spec_pm;
                range = r;
                overlap;
              })
         else None)

let any_is_in_sinks_matches rule any matches =
  let ( let* ) = option_bind_list in
  let* r = range_of_any any in
  matches
  |> List_.map_filter (fun (rwm, (spec : R.taint_sink)) ->
         if Range.( $<=$ ) r rwm.RM.r then
           Some
             (let spec_pm = RM.range_to_pattern_match_adjusted rule rwm in
              let overlap = overlap_with ~match_range:rwm.RM.r r in
              {
                Taint_smatch.spec;
                spec_id = spec.sink_id;
                spec_pm;
                range = r;
                overlap;
              })
         else None)

let lazy_force x = Lazy.force x [@@profiling]

(*****************************************************************************)
(* Pattern match from finding *)
(*****************************************************************************)

(* If the 'requires' has the shape 'A and ...' then we assume that 'A' is the
 * preferred label for reporting the taint trace. *)
let preferred_label_of_sink ({ rule_sink; _ } : T.sink) =
  match rule_sink.sink_requires with
  | Some { precondition = PAnd (PLabel label :: _); _ } -> Some label
  | Some _
  | None ->
      None

let rec convert_taint_call_trace = function
  | Taint.PM (pm, _) ->
      let toks = Lazy.force pm.PM.tokens |> List.filter Tok.is_origintok in
      PM.Toks toks
  | Taint.Call (expr, toks, ct) ->
      PM.Call
        {
          call_toks =
            AST_generic_helpers.ii_of_any (G.E expr)
            |> List.filter Tok.is_origintok;
          intermediate_vars = toks;
          call_trace = convert_taint_call_trace ct;
        }

(* For now CLI does not support multiple taint traces for a finding, and it
 * simply picks the _first_ trace from this list. So here we apply a number
 * of heuristics to make sure the first trace in this list is the most
 * relevant one. This is particularly important when using (experimental)
 * taint labels, because not all labels are equally relevant for the finding. *)
let sources_of_taints ?preferred_label taints =
  (* We only report actual sources reaching a sink. If users want Semgrep to
   * report function parameters reaching a sink without sanitization, then
   * they need to specify the parameters as taint sources. *)
  let taint_sources =
    taints
    |> List_.map_filter (fun { T.taint = { orig; tokens }; sink_trace } ->
           match orig with
           | Src src -> Some (src, tokens, sink_trace)
           (* even if there is any taint "variable", it's irrelevant for the
            * finding, since the precondition is satisfied. *)
           | Arg _
           | Control ->
               None)
  in
  let taint_sources =
    (* If there is a "preferred label", then sort sources to make sure this
       label is picked before others. See 'preferred_label_of_sink'. *)
    match preferred_label with
    | None -> taint_sources
    | Some label ->
        taint_sources
        |> List.stable_sort (fun (src1, _, _) (src2, _, _) ->
               match (src1.T.label = label, src2.T.label = label) with
               | true, false -> -1
               | false, true -> 1
               | false, false
               | true, true ->
                   0)
  in
  (* We prioritize taint sources without preconditions,
     selecting their traces first, and then consider sources
     with preconditions as a secondary choice. *)
  let with_req, without_req =
    taint_sources
    |> Either_.partition_either (fun (src, tokens, sink_trace) ->
           match get_source_requires src with
           | Some _ -> Left (src, tokens, sink_trace)
           | None -> Right (src, tokens, sink_trace))
  in
  if without_req <> [] then without_req
  else (
    Logs.warn (fun m ->
        m ~tags
          "Taint source without precondition wasn't found. Displaying the \
           taint trace from the source with precondition.");
    with_req)

let trace_of_source source =
  let src, tokens, sink_trace = source in
  {
    PM.source_trace = convert_taint_call_trace src.T.call_trace;
    tokens;
    sink_trace = convert_taint_call_trace sink_trace;
  }

let pms_of_finding ~match_on finding =
  match finding with
  | T.ToArg _
  | T.ToReturn _ ->
      []
  | ToSink
      {
        taints_with_precondition = taints, requires;
        sink = { pm = sink_pm; _ } as sink;
        merged_env;
      } -> (
      if
        not
          (T.taints_satisfy_requires
             (List_.map (fun t -> t.T.taint) taints)
             requires)
      then []
      else
        let preferred_label = preferred_label_of_sink sink in
        let taint_sources = sources_of_taints ?preferred_label taints in
        match match_on with
        | `Sink ->
            (* The old behavior used to be that, for sinks with a `requires`, we would
               generate a finding per every single taint source going in. Later deduplication
               would deal with it.
               We will instead choose to consolidate all sources into a single finding. We can
               do some postprocessing to report only relevant sources later on, but for now we
               will lazily (again) defer that computation to later.
            *)
            let traces = List_.map trace_of_source taint_sources in
            (* We always report the finding on the sink that gets tainted, the call trace
                * must be used to explain how exactly the taint gets there. At some point
                * we experimented with reporting the match on the `sink`'s function call that
                * leads to the actual sink. E.g.:
                *
                *     def f(x):
                *       sink(x)
                *
                *     def g():
                *       f(source)
                *
                * Here we tried reporting the match on `f(source)` as "the line to blame"
                * for the injection bug... but most users seem to be confused about this. They
                * already expect Semgrep (and DeepSemgrep) to report the match on `sink(x)`.
            *)
            let taint_trace = Some (lazy traces) in
            [ { sink_pm with env = merged_env; taint_trace } ]
        | `Source ->
            taint_sources
            |> List_.map (fun source ->
                   let src, tokens, sink_trace = source in
                   let src_pm, _ = T.pm_of_trace src.T.call_trace in
                   let trace =
                     {
                       PM.source_trace =
                         convert_taint_call_trace src.T.call_trace;
                       tokens;
                       sink_trace = convert_taint_call_trace sink_trace;
                     }
                   in
                   {
                     src_pm with
                     env = merged_env;
                     taint_trace = Some (lazy [ trace ]);
                   }))

(*****************************************************************************)
(* Main entry points *)
(*****************************************************************************)

let taint_config_of_rule ~per_file_formula_cache xconf file ast_and_errors
    ({ mode = `Taint spec; _ } as rule : R.taint_rule) handle_findings =
  let file = Fpath.v file in
  let formula_cache = per_file_formula_cache in
  let xconf = Match_env.adjust_xconfig_with_rule_options xconf rule.options in
  let lazy_ast_and_errors = lazy ast_and_errors in
  (* TODO: should this function just take a target, rather than a file? *)
  let xtarget : Xtarget.t =
    {
      path = { origin = File file; internal_path_to_content = file };
      xlang = rule.target_analyzer;
      lazy_content = lazy (UFile.read_file file);
      lazy_ast_and_errors;
    }
  in
  let (sources_ranges : (RM.t * R.taint_source) list), expls_sources =
    find_range_w_metas formula_cache xconf xtarget rule
      (spec.sources |> snd
      |> List_.map (fun (src : R.taint_source) -> (src.source_formula, src)))
  and (propagators_ranges : propagator_match list) =
    find_propagators_matches formula_cache xconf xtarget rule spec.propagators
  and (sinks_ranges : (RM.t * R.taint_sink) list), expls_sinks =
    find_range_w_metas formula_cache xconf xtarget rule
      (spec.sinks |> snd
      |> List_.map (fun (sink : R.taint_sink) -> (sink.sink_formula, sink)))
  in
  let sanitizers_ranges, expls_sanitizers =
    match spec.sanitizers with
    | None -> ([], [])
    | Some (_, sanitizers_spec) ->
        find_sanitizers_matches formula_cache xconf xtarget rule sanitizers_spec
  in
  let (sanitizers_ranges : (RM.t * R.taint_sanitizer) list) =
    (* A sanitizer cannot conflict with a sink or a source, otherwise it is
     * filtered out. This allows to e.g. declare `$F(...)` as a sanitizer,
     * to assume that any other function will handle tainted data safely.
     * Without this, `$F(...)` will automatically sanitize any other function
     * call acting as a sink or a source. *)
    sanitizers_ranges
    |> List_.map_filter (fun (not_conflicting, range, spec) ->
           (* TODO: Warn user when we filter out a sanitizer? *)
           if not_conflicting then
             if
               not
                 (List.exists
                    (fun (range', _) -> range'.RM.r =*= range.RM.r)
                    sinks_ranges
                 || List.exists
                      (fun (range', _) -> range'.RM.r =*= range.RM.r)
                      sources_ranges)
             then Some (range, spec)
             else None
           else Some (range, spec))
  in
  let expls =
    if xconf.matching_explanations then
      let ranges_to_pms ranges_and_stuff =
        ranges_and_stuff
        |> List_.map (fun (rwm, _) ->
               RM.range_to_pattern_match_adjusted rule rwm)
      in
      [
        {
          ME.op = OutJ.TaintSource;
          pos = fst spec.sources;
          children = expls_sources;
          matches = ranges_to_pms sources_ranges;
        };
        {
          ME.op = OutJ.TaintSink;
          pos = fst spec.sinks;
          children = expls_sinks;
          matches = ranges_to_pms sinks_ranges;
        }
        (* TODO: propagators *);
      ]
      @
      match spec.sanitizers with
      | None -> []
      | Some (tok, _) ->
          [
            {
              ME.op = OutJ.TaintSanitizer;
              pos = tok;
              children = expls_sanitizers;
              (* 'sanitizer_ranges' will be affected by `not-conflicting: true`:
               * if a sanitizer coincides exactly with a source/sink then it will
               * be filtered out. So the sanitizer matches may not be the union of
               * the matches of the individual sanitizers. Anyhow, not-conflicting
               * has been deprecated for quite some time, and we will remove it at
               * some point. *)
              matches = ranges_to_pms sanitizers_ranges;
            };
          ]
    else []
  in
  let propagators_tbl = propagators_table_of_matches rule propagators_ranges in
  let config = xconf.config in
  ( {
      Dataflow_tainting.filepath = !!file;
      rule_id = fst rule.R.id;
      track_control =
        spec.sources |> snd
        |> List.exists (fun (src : R.taint_source) -> src.source_control);
      is_source = (fun x -> any_is_in_sources_matches rule x sources_ranges);
      is_propagator = (fun x -> any_is_in_propagators_matches x propagators_tbl);
      is_sanitizer =
        (fun x -> any_is_in_sanitizers_matches rule x sanitizers_ranges);
      is_sink = (fun x -> any_is_in_sinks_matches rule x sinks_ranges);
      unify_mvars = config.taint_unify_mvars;
      handle_findings;
    },
    {
      sources = sources_ranges;
      sanitizers = sanitizers_ranges |> List_.map fst;
      sinks = sinks_ranges;
    },
    expls )

let check_var_def lang options taint_config env id ii expr =
  let name = AST_to_IL.var_of_id_info id ii in
  let assign =
    G.Assign (G.N (G.Id (id, ii)) |> G.e, Tok.fake_tok (snd id) "=", expr)
    |> G.e |> G.exprstmt
  in
  let xs = AST_to_IL.stmt lang assign in
  let flow = CFG_build.cfg_of_stmts xs in
  let end_mapping =
    let java_props_cache = D.mk_empty_java_props_cache () in
    Dataflow_tainting.fixpoint ~in_env:env lang options taint_config
      java_props_cache flow
  in
  let out_env = end_mapping.(flow.exit).Dataflow_core.out_env in
  let lval : IL.lval = { base = Var name; rev_offset = [] } in
  Lval_env.dumb_find out_env lval

let add_to_env lang options taint_config env id ii opt_expr =
  let var = AST_to_IL.var_of_id_info id ii in
  let var_type = Typing.resolved_type_of_id_info lang var.id_info in
  let id_taints =
    taint_config.D.is_source (G.Tk (snd id))
    |> List_.map (fun (x : _ Taint_smatch.t) -> (x.spec_pm, x.spec))
    (* These sources come from the parameters to a function,
        which are not within the normal control flow of a code.
        We can safely say there's no incoming taints to these sources.
    *)
    |> T.taints_of_pms ~incoming:T.Taint_set.empty
  in
  let expr_taints =
    match opt_expr with
    | Some e -> (
        match check_var_def lang options taint_config env id ii e with
        | `None
        | `Clean ->
            T.Taint_set.empty
        | `Tainted taints -> taints)
    | None -> T.Taint_set.empty
  in
  let taints = id_taints |> T.Taint_set.union expr_taints in
  let taints =
    Dataflow_tainting.drop_taints_if_bool_or_number options taints var_type
  in
  env |> Lval_env.add (IL_helpers.lval_of_var var) taints

let mk_fun_input_env lang options taint_config ?(glob_env = Lval_env.empty) fdef
    =
  let add_to_env = add_to_env lang options taint_config in
  let in_env =
    (* For each argument, check if it's a source and, if so, add it to the input
     * environment. *)
    List.fold_left
      (fun env par ->
        match par with
        | G.Param { pname = Some id; pinfo; pdefault; _ } ->
            add_to_env env id pinfo pdefault
        (* JS: {arg} : type *)
        | G.ParamPattern
            (G.OtherPat
              ( ("ExprToPattern", _),
                [
                  G.E
                    { e = G.Cast (_, _, { e = G.Record (_, fields, _); _ }); _ };
                ] ))
        (* JS: {arg} *)
        | G.ParamPattern
            (G.OtherPat
              (("ExprToPattern", _), [ G.E { e = G.Record (_, fields, _); _ } ]))
          ->
            List.fold_left
              (fun env field ->
                match field with
                | G.F
                    {
                      s =
                        G.DefStmt
                          ( _,
                            G.FieldDefColon
                              { vinit = Some { e = G.N (G.Id (id, ii)); _ }; _ }
                          );
                      _;
                    } ->
                    add_to_env env id ii None
                | G.F _ -> env)
              env fields
        | G.ParamPattern pat ->
            (* Here, we just get all the identifiers in the pattern, which may
               themselves be sources.
               This is so we can handle patterns such as:
               (x, (y, z, (a, b)))
               and taint all the inner identifiers
            *)
            let ids = Visit_pattern_ids.visit (G.P pat) in
            List.fold_left
              (fun env (id, pinfo) -> add_to_env env id pinfo None)
              env ids
        | G.Param { pname = None; _ }
        | G.ParamRest (_, _)
        | G.ParamHashSplat (_, _)
        | G.ParamEllipsis _
        | G.ParamReceiver _
        | G.OtherParam (_, _) ->
            env)
      glob_env
      (Tok.unbracket fdef.G.fparams)
  in
  in_env

let is_global (id_info : G.id_info) =
  let* kind, _sid = !(id_info.id_resolved) in
  Some (H.name_is_global kind)

let mk_file_env lang options taint_config ast =
  let add_to_env = add_to_env lang options taint_config in
  let env = ref Lval_env.empty in
  let visitor =
    object (_self : 'self)
      inherit [_] G.iter_no_id_info as super

      method! visit_definition env (entity, def_kind) =
        match (entity, def_kind) with
        | { name = EN (Id (id, id_info)); _ }, VarDef { vinit; _ }
          when IdFlags.is_final !(id_info.id_flags)
               && is_global id_info =*= Some true ->
            env := add_to_env !env id id_info vinit
        | __else__ -> super#visit_definition env (entity, def_kind)

      method! visit_Assign env lhs tok expr =
        match lhs with
        | {
         e =
           ( N (Id (id, id_info))
           | DotAccess
               ( { e = IdSpecial ((This | Self), _); _ },
                 _,
                 FN (Id (id, id_info)) ) );
         _;
        }
          when IdFlags.is_final !(id_info.id_flags)
               && is_global id_info =*= Some true ->
            env := add_to_env !env id id_info (Some expr)
        | __else__ -> super#visit_Assign env lhs tok expr
    end
  in
  visitor#visit_program env ast;
  !env

let check_fundef lang options taint_config opt_ent ctx ?glob_env
    java_props_cache fdef =
  let name =
    let* ent = opt_ent in
    let* name = AST_to_IL.name_of_entity ent in
    Some (IL.str_of_name name)
  in
  let CFG_build.{ fcfg = flow; _ } = CFG_build.cfg_of_fdef lang ~ctx fdef in
  let in_env = mk_fun_input_env lang options taint_config ?glob_env fdef in
  let mapping =
    Dataflow_tainting.fixpoint ~in_env ?name lang options taint_config
      java_props_cache flow
  in
  (flow, mapping)

let check_rule ?dep_matches per_file_formula_cache (rule : R.taint_rule)
    match_hook (xconf : Match_env.xconfig) (xtarget : Xtarget.t) =
  let matches = ref [] in

  let { path = { internal_path_to_content; _ }; xlang; lazy_ast_and_errors; _ }
      : Xtarget.t =
    xtarget
  in
  let lang =
    match xlang with
    | L (lang, _) -> lang
    | LSpacegrep
    | LAliengrep
    | LRegex ->
        failwith "taint-mode and generic/regex matching are incompatible"
  in
  let (ast, skipped_tokens), parse_time =
    Common.with_time (fun () -> lazy_force lazy_ast_and_errors)
  in
  (* TODO: 'debug_taint' should just be part of 'res'
     * (i.e., add a "debugging" field to 'Report.match_result'). *)
  let taint_config, _TODO_debug_taint, expls =
    let match_on =
      (* TEMPORARY HACK to support both taint_match_on (DEPRECATED) and
       * taint_focus_on (preferred name by SR). *)
      match (xconf.config.taint_focus_on, xconf.config.taint_match_on) with
      | `Source, _
      | _, `Source ->
          `Source
      | `Sink, `Sink -> `Sink
    in
    let handle_findings _ findings _env =
      findings
      |> List.iter (fun finding ->
             pms_of_finding ~match_on finding
             |> List.iter (fun pm -> Stack_.push pm matches))
    in
    taint_config_of_rule ~per_file_formula_cache xconf
      !!internal_path_to_content (ast, []) rule handle_findings
  in

  (match !hook_setup_hook_function_taint_signature with
  | None -> ()
  | Some setup_hook_function_taint_signature ->
      setup_hook_function_taint_signature xconf rule taint_config xtarget);

  (* FIXME: This is no longer needed, now we can just check the type 'n'. *)
  let ctx = ref AST_to_IL.empty_ctx in
  Visit_function_defs.visit
    (fun opt_ent _ ->
      match opt_ent with
      | Some { name = EN (Id (n, _)); _ } ->
          ctx := AST_to_IL.add_entity_name !ctx n
      | __else__ -> ())
    ast;

  let java_props_cache = Dataflow_tainting.mk_empty_java_props_cache () in

  let glob_env = mk_file_env lang xconf.config taint_config ast in

  (* Check each function definition. *)
  Visit_function_defs.visit
    (fun opt_ent fdef ->
      check_fundef lang xconf.config taint_config opt_ent !ctx ~glob_env
        java_props_cache fdef
      |> ignore)
    ast;

  (* Check execution of statements during object initialization. *)
  Visit_class_defs.visit
    (fun _ cdef ->
      let fields =
        cdef.G.cbody |> Tok.unbracket
        |> List_.map (function G.F x -> x)
        |> G.stmt1
      in
      let stmts = AST_to_IL.stmt lang fields in
      let flow = CFG_build.cfg_of_stmts stmts in
      Dataflow_tainting.fixpoint lang xconf.config taint_config java_props_cache
        flow
      |> ignore)
    ast;

  (* Check the top-level statements.
   * In scripting languages it is not unusual to write code outside
   * function declarations and we want to check this too. We simply
   * treat the program itself as an anonymous function. *)
  let (), match_time =
    Common.with_time (fun () ->
        let xs = AST_to_IL.stmt lang (G.stmt1 ast) in
        let flow = CFG_build.cfg_of_stmts xs in
        Dataflow_tainting.fixpoint lang xconf.config taint_config
          java_props_cache flow
        |> ignore)
  in
  let matches =
    !matches
    (* same post-processing as for search-mode in Match_rules.ml *)
    |> PM.uniq
    |> PM.no_submatches (* see "Taint-tracking via ranges" *)
    |> List.concat_map (Match_dependency.annotate_pattern_match dep_matches)
    |> Common.before_return (fun v ->
           v
           |> List.iter (fun (m : Pattern_match.t) ->
                  let str =
                    Common.spf "with rule %s" (Rule_ID.to_string m.rule_id.id)
                  in
                  match_hook str m))
  in
  let errors = Parse_target.errors_from_skipped_tokens skipped_tokens in
  let report =
    RP.mk_match_result matches errors
      {
        Core_profiling.rule_id = fst rule.R.id;
        rule_parse_time = parse_time;
        rule_match_time = match_time;
      }
  in
  let explanations =
    if xconf.matching_explanations then
      [
        {
          ME.op = OutJ.Taint;
          children = expls;
          matches = report.matches;
          pos = snd rule.id;
        };
      ]
    else []
  in
  let report = { report with explanations } in
  report

let check_rules ?get_dep_matches ~match_hook
    ~(per_rule_boilerplate_fn :
       R.rule ->
       (unit -> Core_profiling.rule_profiling Core_result.match_result) ->
       Core_profiling.rule_profiling Core_result.match_result)
    (rules : R.taint_rule list) (xconf : Match_env.xconfig)
    (xtarget : Xtarget.t) :
    Core_profiling.rule_profiling Core_result.match_result list =
  (* We create a "formula cache" here, before dealing with individual rules, to
     permit sharing of matches for sources, sanitizers, propagators, and sinks
     between rules.

     In particular, this expects to see big gains due to shared propagators,
     in Semgrep Pro. There may be some benefit in OSS, but it's low-probability.
  *)
  let per_file_formula_cache = mk_specialized_formula_cache rules in

  rules
  |> List_.map (fun rule ->
         let dep_matches =
           Option.bind get_dep_matches (fun f -> f (fst rule.R.id))
         in
         let xconf =
           Match_env.adjust_xconfig_with_rule_options xconf rule.R.options
         in
         (* This boilerplate function will take care of things like
            timing out if this rule takes too long, and returning a dummy
            result for the timed-out rule.
         *)
         per_rule_boilerplate_fn
           (rule :> R.rule)
           (fun () ->
             check_rule ?dep_matches per_file_formula_cache rule match_hook
               xconf xtarget))<|MERGE_RESOLUTION|>--- conflicted
+++ resolved
@@ -351,27 +351,19 @@
 let range_of_any any =
   (* This is potentially slow. We may need to store range position in
    * the AST at some point. *)
-<<<<<<< HEAD
   match AST_generic_helpers.range_of_any any with
   | No_range_error ->
-      logger#trace
-        "Cannot compute range, there are no real tokens in this AST: %s"
-        (G.show_any any);
-=======
-  match AST_generic_helpers.range_of_any_opt any with
-  | None ->
+      Logs.debug (fun m ->
+          m ~tags
+            "Cannot compute range, there are no real tokens in this AST: %s"
+            (G.show_any any));
+      None
+  | No_range_expected ->
       (* IL.any_of_orig will return `G.Anys []` for `NoOrig`, and there is
        * no point in issuing this warning in that case.
        * TODO: Perhaps we should avoid the call to `any_in_ranges` in the
        * first place? *)
-      if any <> G.Anys [] then
-        Logs.debug (fun m ->
-            m ~tags
-              "Cannot compute range, there are no real tokens in this AST: %s"
-              (G.show_any any));
->>>>>>> 3cc73655
       None
-  | No_range_expected -> None
   | Range (tok1, tok2) ->
       let r = Range.range_of_token_locations tok1 tok2 in
       Some r
