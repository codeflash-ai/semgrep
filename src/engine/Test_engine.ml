--- conflicted
+++ resolved
@@ -267,35 +267,10 @@
         in
 
         (* actual *)
-<<<<<<< HEAD
-        let lazy_ast_and_errors =
-          lazy
-            (match xlang with
-            | L (lang, _) ->
-                let { Parsing_result2.ast; skipped_tokens; _ } =
-                  Parse_target.parse_and_resolve_name lang !!target
-                in
-                (ast, skipped_tokens)
-            | LRegex
-            | LSpacegrep
-            | LAliengrep ->
-                assert false)
-        in
-        let xtarget =
-          {
-            Xtarget.file = target;
-            xlang;
-            lazy_content = lazy (File.read_file target);
-            lazy_ast_and_errors;
-            lockfile_data = None;
-          }
-        in
-=======
         let xtarget = xtarget_of_file xlang target in
         let xconf = Match_env.default_xconfig in
         let rules, extract_rules = Extract.partition_rules rules in
 
->>>>>>> d5ae61e6
         E.g_errors := [];
         Core_profiling.mode := MTime;
         let res =
@@ -314,51 +289,7 @@
         check_can_marshall rule_file res;
         check_parse_errors rule_file res.errors;
         let eres =
-<<<<<<< HEAD
-          try
-            extract_targets
-            |> Common.map (fun t ->
-                   let file = t.Input_to_core_t.path in
-                   let xlang = t.Input_to_core_t.analyzer in
-                   let lazy_ast_and_errors =
-                     lazy
-                       (match xlang with
-                       | L (lang, _) ->
-                           let { Parsing_result2.ast; skipped_tokens; _ } =
-                             Parse_target.parse_and_resolve_name lang file
-                           in
-                           (ast, skipped_tokens)
-                       | LRegex
-                       | LSpacegrep
-                       | LAliengrep ->
-                           assert false)
-                   in
-                   let xtarget =
-                     {
-                       Xtarget.file = Fpath.v file;
-                       xlang;
-                       lazy_content = lazy (Common.read_file file);
-                       lazy_ast_and_errors;
-                       lockfile_data = None;
-                     }
-                   in
-                   let matches =
-                     Match_rules.check
-                       ~match_hook:(fun _ _ -> ())
-                       ~timeout:0. ~timeout_threshold:0 xconf
-                       (Common.map (fun x -> (x, None)) rules)
-                       xtarget
-                   in
-                   (* adjust the match location for extracted files *)
-                   match Hashtbl.find_opt extract_result_map file with
-                   | Some f -> f matches
-                   | None -> matches)
-          with
-          | exn ->
-              failwith (spf "exn on %s (exn = %s)" !!file (Common.exn_to_s exn))
-=======
           run_check_for_extract_rules extract_rules rules rule_file xtarget
->>>>>>> d5ae61e6
         in
 
         res :: eres
