(*****************************************************************************)
(* Prelude *)
(*****************************************************************************)
(* Unit tests entry point.
 *
 * From semgrep-core you can do
 *
 *   $./test foo
 *
 * to run all the tests containing foo in their description.
 *
 * This file used to contain lots of tests, but it's better to now
 * distribute them in their relevant directory (e.g., engine/Unit_engine.ml)
 *)

(*****************************************************************************)
(* Helpers *)
(*****************************************************************************)

let any_gen_of_string str =
  let any = Parse_python.any_of_string str in
  Python_to_generic.any any

(*****************************************************************************)
(* All tests *)
(*****************************************************************************)

(*
   Some test suites are created from files present in file system.
   To avoid errors during module initialization when running 'dune utop'
   from an arbitrary location, these test suites must be created
   explicitly by calling a function. These functions are roughly those
   that call 'Common2.glob'.
*)
let tests () =
  List.flatten
    [
      Unit_list_files.tests;
      Glob.Unit_glob.tests;
      Unit_semgrepignore.tests;
      Unit_parsing.tests ();
      Unit_entropy.tests;
      Unit_ReDoS.tests;
      Unit_guess_lang.tests;
      Unit_memory_limit.tests;
      Unit_SPcre.tests;
      Unit_tok.tests;
      Unit_regexp_engine.tests;
      Unit_Rpath.tests;
      Unit_immutable_buffer.tests;
      Unit_ugly_print_AST.tests;
      Unit_autofix_printer.tests;
      Unit_synthesizer.tests;
      Unit_synthesizer_targets.tests;
      Unit_dataflow.tests Parse_target.parse_program;
      Unit_typing_generic.tests Parse_target.parse_program (fun lang file ->
          Parse_pattern.parse_pattern lang file);
      Unit_naming_generic.tests Parse_target.parse_program;
      (* just expression vs expression testing for one language (Python) *)
      Unit_matcher.tests ~any_gen_of_string;
      (* TODO Unit_matcher.spatch_unittest ~xxx *)
      (* TODO Unit_matcher_php.unittest; (* sgrep, spatch, refactoring, unparsing *) *)
      Unit_engine.tests ();
      Unit_jsonnet_subst.tests ();
      Unit_metachecking.tests ();
      (* OSemgrep tests *)
      Unit_LS.tests;
      Unit_Login.tests;
      Unit_Fetching.tests;
      Test_login_subcommand.tests;
      Test_publish_subcommand.tests;
      Test_osemgrep.tests;
      (* Networking tests disabled as they will get rate limited sometimes *)
      (* And the SSL issues they've been testing have been stable *)
      (*Unit_Networking.tests;*)
      Test_LS_e2e.tests;
      (* End OSemgrep tests *)
      Aliengrep.Unit_tests.tests;
      (* Inline tests *)
      Testutil.get_registered_tests ();
    ]

(*****************************************************************************)
(* Entry point *)
(*****************************************************************************)

(*
   This allows running the test program with '--help' from any folder
   without getting an error due to not being able to load test data.

   See https://github.com/mirage/alcotest/issues/358 for a request
   to allow what we want without this workaround.
*)
let tests_with_delayed_error () =
  try tests () with
  | e ->
      let exn = Exception.catch e in
      [
        ( "ERROR DURING TEST SUITE INITIALIZATION",
          fun () -> Exception.reraise exn );
      ]

let main () =
  (* change to the root of the semgrep repo as many of our tests rely on
     'let test_path = "tests/"' to find their test files *)
<<<<<<< HEAD
  Git_wrapper.chdir_to_repo_root ();
  Http_helpers.client_ref := Some (module Cohttp_lwt_unix.Client);
  Parsing_init.init ();
  Data_init.init ();
  Core_CLI.register_exception_printers ();
  Logs_helpers.setup_logging ~force_color:false ~level:(Some Logs.Debug) ();
  let alcotest_tests = Testutil.to_alcotest (tests_with_delayed_error ()) in
  Alcotest.run "semgrep-core" alcotest_tests
=======
  let repo_root =
    match Git_wrapper.get_project_root () with
    | Some path -> path
    | None ->
        failwith
          "You must run the test program from within the semgrep repo and not \
           one of its submodules."
  in
  Testutil_files.with_chdir repo_root (fun () ->
      print_endline ("Running tests from directory: " ^ Sys.getcwd ());
      Http_helpers.client_ref := Some (module Cohttp_lwt_unix.Client);
      Parsing_init.init ();
      Data_init.init ();
      Core_CLI.register_exception_printers ();
      Logs_helpers.setup_logging ~force_color:false ~level:(Some Logs.Debug) ();
      let alcotest_tests = Testutil.to_alcotest (tests_with_delayed_error ()) in
      Alcotest.run "semgrep-core" alcotest_tests)
>>>>>>> bee5f902

let () = main ()<|MERGE_RESOLUTION|>--- conflicted
+++ resolved
@@ -103,16 +103,6 @@
 let main () =
   (* change to the root of the semgrep repo as many of our tests rely on
      'let test_path = "tests/"' to find their test files *)
-<<<<<<< HEAD
-  Git_wrapper.chdir_to_repo_root ();
-  Http_helpers.client_ref := Some (module Cohttp_lwt_unix.Client);
-  Parsing_init.init ();
-  Data_init.init ();
-  Core_CLI.register_exception_printers ();
-  Logs_helpers.setup_logging ~force_color:false ~level:(Some Logs.Debug) ();
-  let alcotest_tests = Testutil.to_alcotest (tests_with_delayed_error ()) in
-  Alcotest.run "semgrep-core" alcotest_tests
-=======
   let repo_root =
     match Git_wrapper.get_project_root () with
     | Some path -> path
@@ -130,6 +120,5 @@
       Logs_helpers.setup_logging ~force_color:false ~level:(Some Logs.Debug) ();
       let alcotest_tests = Testutil.to_alcotest (tests_with_delayed_error ()) in
       Alcotest.run "semgrep-core" alcotest_tests)
->>>>>>> bee5f902
 
 let () = main ()