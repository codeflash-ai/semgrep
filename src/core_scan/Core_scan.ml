--- conflicted
+++ resolved
@@ -22,11 +22,8 @@
 module In = Input_to_core_j
 module OutJ = Semgrep_output_v1_j
 
-<<<<<<< HEAD
-=======
 let tags = Logs_.create_tags [ __MODULE__ ]
 
->>>>>>> b10498e2
 (*****************************************************************************)
 (* Purpose *)
 (*****************************************************************************)
@@ -436,13 +433,8 @@
     offending_file_list
     |> List_.map (fun file ->
            (* logging useful info for rule writers *)
-<<<<<<< HEAD
-           Logs.info (fun m ->
-               m "too many matches on %s, generating exn for it" file);
-=======
            Logs.debug (fun m ->
                m ~tags "too many matches on %s, generating exn for it" file);
->>>>>>> b10498e2
            let sorted_offending_rules =
              let matches = List.assoc file per_files in
              matches
@@ -463,14 +455,9 @@
              | _ -> assert false
            in
            let (id, pat), cnt = biggest_offending_rule in
-<<<<<<< HEAD
-           Logs.info (fun m ->
-               m "most offending rule: id = %s, matches = %d, pattern = %s"
-=======
            Logs.debug (fun m ->
                m ~tags
                  "most offending rule: id = %s, matches = %d, pattern = %s"
->>>>>>> b10498e2
                  (Rule_ID.to_string id) cnt pat);
 
            (* todo: we should maybe use a new error: TooManyMatches of int * string*)
@@ -554,12 +541,8 @@
   in
   match rule_source with
   | Some (Core_scan_config.Rule_file file) ->
-<<<<<<< HEAD
-      Logs.info (fun m -> m "Parsing %s:\n%s" !!file (UFile.read_file file));
-=======
       Logs.debug (fun m ->
           m ~tags "%s" (spf "Parsing %s:\n%s" !!file (UFile.read_file file)));
->>>>>>> b10498e2
       Parse_rule.parse_and_filter_invalid_rules ~rewrite_rule_ids:None file
   | Some (Core_scan_config.Rules rules) -> (rules, [])
   | None ->
@@ -602,11 +585,7 @@
       =
     targets
     |> map_targets config.ncores (fun (target : In.target) ->
-<<<<<<< HEAD
-           let file = Fpath.v target.path in
-=======
            let file = target_path target in
->>>>>>> b10498e2
            Logs.info (fun m -> m "Analyzing %s" !!file);
            let (res, was_scanned), run_time =
              Common.with_time (fun () ->
@@ -641,11 +620,7 @@
                         * not testing -max_memory.
                         *)
                        if config.test then Gc.full_major ();
-<<<<<<< HEAD
-                       Logs.info (fun m -> m "done with %s" !!file);
-=======
                        Logs.debug (fun m -> m ~tags "done with %s" !!file);
->>>>>>> b10498e2
 
                        (res, was_scanned))
                  with
@@ -660,29 +635,17 @@
                      (match !Match_patterns.last_matched_rule with
                      | None -> ()
                      | Some rule ->
-<<<<<<< HEAD
-                         Logs.info (fun m ->
-                             m "critical exn while matching ruleid %s"
-                               (Rule_ID.to_string rule.id));
-                         Logs.info (fun m ->
-                             m "full pattern is: %s" rule.MR.pattern_string));
-=======
                          Logs.debug (fun m ->
                              m ~tags "critical exn while matching ruleid %s"
                                (Rule_ID.to_string rule.id));
                          Logs.debug (fun m ->
                              m ~tags "full pattern is: %s"
                                rule.MR.pattern_string));
->>>>>>> b10498e2
                      let loc = Tok.first_loc_of_file !!file in
                      let errors =
                        match exn with
                        | Match_rules.File_timeout rule_ids ->
-<<<<<<< HEAD
-                           Logs.info (fun m -> m "Timeout on %s" !!file);
-=======
                            Logs.info (fun m -> m ~tags "Timeout on %s" !!file);
->>>>>>> b10498e2
                            (* TODO what happened here is several rules
                               timed out while trying to scan a file.
                               Which heuristically indicates that the
@@ -698,12 +661,8 @@
                                     OutJ.Timeout)
                            |> E.ErrorSet.of_list
                        | Out_of_memory ->
-<<<<<<< HEAD
-                           Logs.info (fun m -> m "OutOfMemory on %s" !!file);
-=======
                            Logs.warn (fun m ->
                                m ~tags "Out of memory on %s" !!file);
->>>>>>> b10498e2
                            E.ErrorSet.singleton
                              (E.mk_error !Rule.last_matched_rule loc ""
                                 OutJ.OutOfMemory)
@@ -874,11 +833,7 @@
       (* in deep mode we actually have a single root dir passed *)
       if roots <> [] then
         Logs.err (fun m ->
-<<<<<<< HEAD
-            m "if you use -targets, you should not specify files");
-=======
             m ~tags "if you use -targets, you should not specify files");
->>>>>>> b10498e2
       (* TODO: ugly, this is because the code path for -e/-f requires
        * a language, even with a -target, see test_target_file.py
        *)
@@ -898,15 +853,9 @@
 
 (* Extract new targets using the extractors *)
 let extracted_targets_of_config (config : Core_scan_config.t)
-<<<<<<< HEAD
     (extract_rules : Rule.extract_rule list) (basic_targets : In.target list) :
     In.target list * Extract.adjusters =
-  Logs.info (fun m ->
-=======
-    (extract_rules : Rule.extract_rule list)
-    (basic_targets : In.code_target list) : In.target list * Extract.adjusters =
   Logs.debug (fun m ->
->>>>>>> b10498e2
       m "extracting nested content from %d files" (List.length basic_targets));
   let match_hook str match_ =
     if !Extract.debug_extract_mode && config.output_format =*= Text then (
@@ -1170,11 +1119,7 @@
 
   (* Let's go! *)
   Logs.info (fun m ->
-<<<<<<< HEAD
-      m "processing %d files, skipping %d files" (List.length all_targets)
-=======
       m ~tags "processing %d files, skipping %d files" (List.length all_targets)
->>>>>>> b10498e2
         (List.length skipped));
   let file_results, scanned_targets =
     all_targets
@@ -1209,11 +1154,7 @@
       invalid_rules scanned interfile_languages_used ~rules_parse_time
   in
   Logs.info (fun m ->
-<<<<<<< HEAD
-      m "found %d matches, %d errors"
-=======
       m ~tags "found %d matches, %d errors"
->>>>>>> b10498e2
         (List.length res.processed_matches)
         (List.length res.errors));
 
@@ -1239,12 +1180,8 @@
     | Core_profiling.Debug { skipped_targets; profiling } ->
         let skipped_targets = skipped @ new_skipped @ skipped_targets in
         Logs.info (fun m ->
-<<<<<<< HEAD
-            m "there were %d skipped targets" (List.length skipped_targets));
-=======
             m ~tags "there were %d skipped targets"
               (List.length skipped_targets));
->>>>>>> b10498e2
         Core_profiling.Debug { skipped_targets; profiling }
     | (Core_profiling.Time _ | Core_profiling.No_info) as x -> x
   in
@@ -1272,10 +1209,6 @@
   with
   | exn when not !Flag_semgrep.fail_fast ->
       let e = Exception.catch exn in
-<<<<<<< HEAD
-      Logs.info (fun m -> m "Uncaught exception: %s" (Exception.to_string e));
-=======
       Logs.info (fun m ->
           m ~tags "Uncaught exception: %s" (Exception.to_string e));
->>>>>>> b10498e2
       Error (e, None)