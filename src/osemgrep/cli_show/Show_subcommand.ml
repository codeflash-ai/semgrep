open Common
module J = JSON

(*****************************************************************************)
(* Prelude *)
(*****************************************************************************)
(* There was no 'pysemgrep show' subcommand. Dumps were run via
 * 'semgrep scan --dump-ast ...' but it is better to have a separate
 * subcommand. Note that the legacy 'semgrep scan --dump-xxx' are
 * redirected to this file after having built a compatible Show_CLI.conf
 *
 * LATER: get rid of Core_CLI.dump_pattern and Core_CLI.dump_ast functions
 *
 * Note that we're using CapConsole.out() here, to print on stdout (Logs.app()
 * is printing on stderr, but for a show command it's probably better to
 * print on stdout).
 *)

(*****************************************************************************)
(* Types *)
(*****************************************************************************)
(* we need the network for the 'semgrep show identity/deployment' *)
type caps = < Cap.stdout ; Cap.network ; Cap.tmp >

(*****************************************************************************)
(* Helpers *)
(*****************************************************************************)

(* copy paste of Core_CLI.json_of_v *)
let json_of_v (v : OCaml.v) =
  let rec aux v =
    match v with
    | OCaml.VUnit -> J.String "()"
    | OCaml.VBool v1 -> if v1 then J.String "true" else J.String "false"
    | OCaml.VFloat v1 -> J.Float v1 (* ppf "%f" v1 *)
    | OCaml.VChar v1 -> J.String (spf "'%c'" v1)
    | OCaml.VString v1 -> J.String v1
    | OCaml.VInt i -> J.Int (Int64.to_int i)
    | OCaml.VTuple xs -> J.Array (List_.map aux xs)
    | OCaml.VDict xs -> J.Object (List_.map (fun (k, v) -> (k, aux v)) xs)
    | OCaml.VSum (s, xs) -> (
        match xs with
        | [] -> J.String (spf "%s" s)
        | [ one_element ] -> J.Object [ (s, aux one_element) ]
        | _ :: _ :: _ -> J.Object [ (s, J.Array (List_.map aux xs)) ])
    | OCaml.VVar (s, i64) -> J.String (spf "%s_%Ld" s i64)
    | OCaml.VArrow _ -> failwith "Arrow TODO"
    | OCaml.VNone -> J.Null
    | OCaml.VSome v -> J.Object [ ("some", aux v) ]
    | OCaml.VRef v -> J.Object [ ("ref@", aux v) ]
    | OCaml.VList xs -> J.Array (List_.map aux xs)
    | OCaml.VTODO _ -> J.String "VTODO"
  in
  aux v

(* mostly a copy paste of Core_CLI.dump_v_to_format *)
let dump_v_to_format ~json (v : OCaml.v) =
  if json then J.string_of_json (json_of_v v) else OCaml.string_of_v v

(*****************************************************************************)
(* Main logic *)
(*****************************************************************************)

let run_conf (caps : caps) (conf : Show_CLI.conf) : Exit_code.t =
  let stdout = caps#stdout in
  match conf.show_kind with
  | Version ->
      CapConsole.out stdout Version.version;
      (* TODO? opportunity to perform version-check? *)
<<<<<<< HEAD
      Exit_code.ok ~__LOC__
  | Identity -> Whoami.print caps Whoami.Identity
  | Deployment -> Whoami.print caps Whoami.Deployment
=======
      Exit_code.ok
  | Identity ->
      Whoami.print (caps :> < Cap.network ; Cap.stdout >) Whoami.Identity
  | Deployment ->
      Whoami.print (caps :> < Cap.network ; Cap.stdout >) Whoami.Deployment
>>>>>>> 39f95450
  | SupportedLanguages ->
      CapConsole.out stdout
        (spf "supported languages are: %s" Xlang.supported_xlangs);
      Exit_code.ok ~__LOC__ (* dumpers *)
  (* TODO? error management? improve error message for parse errors?
   * or let CLI.safe_run do the right thing?
   *)
  | DumpPattern (str, lang) ->
      (* mostly a copy paste of Core_CLI.dump_pattern *)
      let any = Parse_pattern.parse_pattern lang ~print_errors:true str in
      let v = Meta_AST.vof_any any in
      let s = dump_v_to_format ~json:conf.json v in
      CapConsole.out stdout s;
      Exit_code.ok ~__LOC__
  | DumpAST (file, lang) ->
      (* mostly a copy paste of Core_CLI.dump_ast *)
      let { Parsing_result2.ast; skipped_tokens = _; _ } =
        Parse_target.just_parse_with_lang lang file
      in
      let v = Meta_AST.vof_any (AST_generic.Pr ast) in
      (* 80 columns is too little *)
      UFormat.set_margin 120;
      let s = dump_v_to_format ~json:conf.json v in
      CapConsole.out stdout s;
      Exit_code.ok ~__LOC__
  | DumpConfig config_str ->
      let settings = Semgrep_settings.load () in
      let token_opt = settings.api_token in
      let in_docker = !Semgrep_envvars.v.in_docker in
      let config = Rules_config.parse_config_string ~in_docker config_str in
      let rules_and_errors, errors =
        Rule_fetching.rules_from_dashdash_config
          ~rewrite_rule_ids:true (* command-line default *)
          ~token_opt
          (caps :> < Cap.network ; Cap.tmp >)
          config
      in

      if errors <> [] then
        raise
          (Error.Semgrep_error
             ( Common.spf "invalid configuration string found: %s" config_str,
               Some (Exit_code.missing_config ~__LOC__) ));

      rules_and_errors
      |> List.iter (fun x ->
             CapConsole.out stdout (Rule_fetching.show_rules_and_origin x));
      Exit_code.ok ~__LOC__
  | DumpRuleV2 file ->
      (* TODO: use validation ocaml code to enforce the
       * CHECK: in rule_schema_v2.atd.
       * For example, check that at least one and only one field is set in formula.
       * Reclaim some of the jsonschema power. Maybe define combinators to express
       * that in rule_schema_v2_adapter.ml?
       *)
      let rules = Parse_rules_with_atd.parse_rules_v2 file in
      CapConsole.out stdout (Rule_schema_v2_t.show_rules rules);
      Exit_code.ok ~__LOC__
  | DumpEnginePath _pro -> failwith "TODO: dump-engine-path not implemented yet"
  | DumpCommandForCore ->
      failwith "TODO: dump-command-for-core not implemented yet"

(*****************************************************************************)
(* Entry point *)
(*****************************************************************************)
let main (caps : caps) (argv : string array) : Exit_code.t =
  let conf = Show_CLI.parse_argv argv in
  run_conf caps conf<|MERGE_RESOLUTION|>--- conflicted
+++ resolved
@@ -67,17 +67,11 @@
   | Version ->
       CapConsole.out stdout Version.version;
       (* TODO? opportunity to perform version-check? *)
-<<<<<<< HEAD
       Exit_code.ok ~__LOC__
-  | Identity -> Whoami.print caps Whoami.Identity
-  | Deployment -> Whoami.print caps Whoami.Deployment
-=======
-      Exit_code.ok
   | Identity ->
       Whoami.print (caps :> < Cap.network ; Cap.stdout >) Whoami.Identity
   | Deployment ->
       Whoami.print (caps :> < Cap.network ; Cap.stdout >) Whoami.Deployment
->>>>>>> 39f95450
   | SupportedLanguages ->
       CapConsole.out stdout
         (spf "supported languages are: %s" Xlang.supported_xlangs);
