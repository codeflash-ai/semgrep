--- conflicted
+++ resolved
@@ -144,35 +144,11 @@
     let target_mappings =
       x.targets
       |> Common.map (fun (path : Fpath.t) : Input_to_core_t.target ->
-             { path = !!path; language = x.xlang })
+             { path = !!path; analyzer = x.xlang })
     in
     (target_mappings, x.rules)
   in
-<<<<<<< HEAD
-  (* The targets are mapped to rule_nums rather than rule_ids to improve the memory usage.
-     A list of rule_ids is passed with the targets to map back from num -> id. This means
-     that when creating the targets structure, the rules need to be numbered against the
-     final rule_ids list.
-
-     The rules need to be reversed to number them correctly because of how :: behaves
-
-     TODO after we delete pysemgrep, we can simplify this interface, which will also
-     improve memory usage again *)
   let target_mappings, rules =
-=======
-  (* The targets are mapped to rule_nums rather than rule_ids to improve the
-   * memory usage. A list of rule_ids is passed with the targets to map back
-   * from num -> id. This means that when creating the targets structure,
-   * the rules need to be numbered against the final rule_ids list.
-   *
-   * The rules need to be reversed to number them correctly because of
-   * how :: behaves
-   *
-   * TODO after we delete pysemgrep, we can simplify this interface,
-   * which will also improve memory usage again
-   *)
-  let _, target_mappings, rules =
->>>>>>> e9238e86
     lang_jobs
     |> List.fold_left
          (fun (acc_mappings, acc_rules) lang_job ->
