(* Yoann Padioleau, Martin Jambon
 *
 * Copyright (C) 2023-2024 Semgrep Inc.
 *
 * This library is free software; you can redistribute it and/or
 * modify it under the terms of the GNU Lesser General Public License
 * version 2.1 as published by the Free Software Foundation, with the
 * special exception on linking described in file LICENSE.
 *
 * This library is distributed in the hope that it will be useful, but
 * WITHOUT ANY WARRANTY; without even the implied warranty of
 * MERCHANTABILITY or FITNESS FOR A PARTICULAR PURPOSE.  See the file
 * LICENSE for more details.
 *)
open Common
open Fpath_.Operators
module C = Rules_config
module Env = Semgrep_envvars
module OutJ = Semgrep_output_v1_t
module SS = Set.Make (String)

(*****************************************************************************)
(* Prelude *)
(*****************************************************************************)
(*
   Parse a semgrep-scan command, execute it and exit.

   Translated mainly from scan.py, with parts translated also
   from semgrep_main.py and core_runner.py.
*)

let tags = Logs_.create_tags [ __MODULE__ ]

(*****************************************************************************)
(* Types *)
(*****************************************************************************)
(* TODO: probably far more needed at some point *)
type caps =
  < Cap.stdout
  ; (* mainly to access the registry *)
    Cap.network
  ; (* TODO: we should get rid of that *)
    Cap.tmp
  ; (* this is for Git_remote for semgrep query console and also for
     * differential scans as we use Git_wrapper.run_with_worktree.
     *)
    Cap.chdir >

(*****************************************************************************)
(* Logging/Profiling/Debugging *)
(*****************************************************************************)

let setup_logging (conf : Scan_CLI.conf) =
  Logs_.sdebug ~tags "CLI_common.setup_logging";
  CLI_common.setup_logging ~force_color:conf.output_conf.force_color
    ~level:conf.common.logging_level;
  Logs.debug (fun m -> m "Semgrep version: %s" Version.version);
  ()

(* ugly: also partially done in CLI.ml *)
let setup_profiling (conf : Scan_CLI.conf) =
  (* TOADAPT
      if config.debug then Report.mode := MDebug
      else if config.report_time then Report.mode := MTime
      else Report.mode := MNo_info;
  *)
  if conf.common.profile then (
    (* ugly: no need to set Common.profile, this was done in CLI.ml *)
    Logs.debug (fun m -> m "Profile mode On");
    Logs.debug (fun m -> m "disabling -j when in profiling mode");
    { conf with core_runner_conf = { conf.core_runner_conf with num_jobs = 1 } })
  else conf

(*****************************************************************************)
(* Error management *)
(*****************************************************************************)

(* python: this used to be done in a _final_raise method from output.py
 * but better separation of concern to do it here.
 *)
let exit_code_of_errors ~strict (errors : OutJ.core_error list) : Exit_code.t =
  match List.rev errors with
  | [] -> Exit_code.ok ~__LOC__
  (* TODO? why do we look at the last error? What about the other errors? *)
  | x :: _ -> (
      (* alt: raise a Semgrep_error that would be caught by CLI_Common
       * wrapper instead of returning an exit code directly? *)
      match () with
      | _ when x.severity =*= `Error ->
          let exit_code =
            Cli_json_output.exit_code_of_error_type x.error_type
          in
          Logs.info (fun m ->
              m
                "Exiting semgrep scan due to error of severity level=Error: %s \
                 -> exit code %i"
                (Semgrep_output_v1_j.string_of_error_type x.error_type)
                (Exit_code.to_int exit_code));
          exit_code
      | _ when strict ->
          let exit_code =
            Cli_json_output.exit_code_of_error_type x.error_type
          in
          Logs.info (fun m ->
              m
                "Exiting semgrep scan due to error in strict mode: %s -> exit \
                 code %i"
                (Semgrep_output_v1_j.string_of_error_type x.error_type)
                (Exit_code.to_int exit_code));
          exit_code
      | _ -> Exit_code.ok ~__LOC__)

(*****************************************************************************)
(* Incremental display *)
(*****************************************************************************)

(* Note that this hook is run in parallel in Parmap at the end of processing
 * a file. Using Format.std_formatter in parallel requires some synchronization
 * to avoid having the output of multiple child processes interwinded, hence
 * the use of Unix.lockf below.
 *)

let mk_file_match_results_hook (conf : Scan_CLI.conf) (rules : Rule.rules)
    (printer : Scan_CLI.conf -> OutJ.cli_match list -> unit) (_file : Fpath.t)
    (match_results : Core_result.matches_single_file) : unit =
  let (cli_matches : OutJ.cli_match list) =
    (* need to go through a series of transformation so that we can
     * get something that Matches_report.pp_text_outputs can operate on
     *)
    let (pms : Pattern_match.t list) = match_results.matches in
    let (core_matches : OutJ.core_match list) =
      pms
      (* OK, because we don't need the postprocessing to report the matches. *)
      |> List_.map Core_result.mk_processed_match
      |> Either_.partition_either Core_json_output.match_to_match
      |> fst
    in
    let hrules = Rule.hrules_of_rules rules in
    core_matches
    |> List_.map
         (Cli_json_output.cli_match_of_core_match
            ~dryrun:conf.output_conf.dryrun hrules)
    |> Cli_json_output.dedup_and_sort
  in
  let cli_matches =
    cli_matches
    |> List_.exclude (fun (m : OutJ.cli_match) ->
           Option.value ~default:false m.extra.is_ignored)
  in
  if cli_matches <> [] then (
    Unix.lockf Unix.stdout Unix.F_LOCK 0;
    Common.protect
      (fun () ->
        (* coupling: similar to Output.dispatch_output_format for Text *)
        printer conf cli_matches)
      ~finally:(fun () -> Unix.lockf Unix.stdout Unix.F_ULOCK 0))

let incremental_text_printer (conf : Scan_CLI.conf)
    (cli_matches : OutJ.cli_match list) : unit =
  Matches_report.pp_text_outputs
    ~max_chars_per_line:conf.output_conf.max_chars_per_line
    ~max_lines_per_finding:conf.output_conf.max_lines_per_finding
    ~color_output:conf.output_conf.force_color Format.std_formatter cli_matches

let incremental_json_printer (conf : Scan_CLI.conf)
    (cli_matches : OutJ.cli_match list) : unit =
  ignore conf;
  List.iter
    (fun cli_match ->
      Fmt.pr "%s@." (Semgrep_output_v1_j.string_of_cli_match cli_match))
    cli_matches

(*****************************************************************************)
(* Pretty Printing for CLI UX *)
(*****************************************************************************)

(* TODO: Update pysemgrep and osemgrep tests to match new output *)
let new_cli_ux =
  match !Env.v.user_agent_append with
  | Some x -> (
      match String.lowercase_ascii x with
      | "pytest" -> false
      | _ -> true)
  | _ -> true

let print_logo () : unit =
  let logo =
    Ocolor_format.asprintf
      {|
┌──── @{<green>○○○@} ────┐
│ Semgrep CLI │
└─────────────┘
|}
  in
  Logs.app (fun m -> m "%s" logo);
  ()

let feature_status_str ~(enabled : bool) : string =
  let status =
    if enabled then Ocolor_format.asprintf {|@{<green>✔@}|}
    else Ocolor_format.asprintf {|@{<red>✘@}|}
  in
  status

let print_feature_section ~(includes_token : bool) ~(engine : Engine_type.t) :
    unit =
  let secrets_enabled =
    match engine with
    | PRO
        Engine_type.
          { secrets_config = Some Engine_type.{ allow_all_origins = _; _ }; _ }
      ->
        true
    | OSS
    | PRO Engine_type.{ secrets_config = None; _ } ->
        false
  in
  let features =
    [
      ( "Semgrep OSS",
        "Basic security coverage for first-party code vulnerabilities.",
        true );
      ( "Semgrep Code (SAST)",
        "Find and fix vulnerabilities in the code you write with advanced \
         scanning and expert security rules.",
        includes_token );
      ( "Semgrep Secrets",
        "Detect and validate potential secrets in your code.",
        secrets_enabled );
    ]
  in
  (* Print our set of features and whether each is enabled *)
  List.iter
    (fun (feature_name, desc, is_enabled) ->
      Logs.app (fun m ->
          m "%s %s"
            (feature_status_str ~enabled:is_enabled)
            (Ocolor_format.asprintf {|@{<bold>%s@}|} feature_name));
      Logs.app (fun m ->
          m "  %s %s\n" (feature_status_str ~enabled:is_enabled) desc))
    features;
  ()

let display_rule_source ~(rule_source : Rules_source.t) : unit =
  let msg =
    match rule_source with
    | Configs xs
      when List.exists
             (function
               | C.A _
               | R _ ->
                   true
               | _ -> false)
             (List_.map
                (fun str ->
                  Rules_config.parse_config_string ~in_docker:false str)
                xs) ->
        Ocolor_format.asprintf {|@{<bold>  %s@}|}
          "Loading rules from registry..."
    | Configs _ ->
        Ocolor_format.asprintf {|@{<bold>  %s@}|}
          "Loading rules from local config..."
    | Pattern _ -> Ocolor_format.asprintf {|@{  %s@}|} "Using custom pattern."
  in
  Logs.app (fun m -> m "%s" msg);
  ()

(*************************************************************************)
(* Helpers *)
(*************************************************************************)

(* This function counts how many matches we got by rules:
   [(Rule.t, number of matches : int) list].
   This is use for rule metrics.
*)
let rules_and_counted_matches (res : Core_runner.result) : (Rule.t * int) list =
  let update = function
    | Some n -> Some (succ n)
    | None -> Some 1
  in
  let fold acc (core_match : OutJ.core_match) =
    Map_.update core_match.check_id update acc
  in
  let xmap = List.fold_left fold Map_.empty res.core.results in
  Map_.fold
    (fun rule_id n acc ->
      let res =
        try Hashtbl.find res.hrules rule_id with
        | Not_found ->
            failwith
              (spf "could not find rule_id %s in hash"
                 (Rule_ID.to_string rule_id))
      in
      (res, n) :: acc)
    xmap []

(* Select and execute the scan func based on the configured engine settings.
   Yet another mk_scan_func adapter. TODO: can we simplify?
*)
let mk_scan_func (conf : Scan_CLI.conf) file_match_results_hook errors targets
    ?(diff_config = Differential_scan_config.WholeScan) rules () =
  let core_run_for_osemgrep : Core_runner.core_run_for_osemgrep =
    match conf.engine_type with
    | OSS ->
        Core_runner.mk_core_run_for_osemgrep Core_scan.scan_with_exn_handler
    | PRO _ -> (
        match !Core_runner.hook_pro_core_run_for_osemgrep with
        | None ->
            (* TODO: improve this error message depending on what the
             * instructions should be *)
            failwith
              "You have requested running semgrep with a setting that requires \
               the pro engine, but do not have the pro engine. You may need to \
               acquire a different binary."
        | Some pro_scan_func ->
            let roots = conf.target_roots in
            pro_scan_func ~roots ~diff_config conf.engine_type)
  in
  let core_run_for_osemgrep : Core_runner.core_run_for_osemgrep =
    match conf.targeting_conf.project_root with
    | Some (Find_targets.Git_remote git_remote) -> (
        match !Core_runner.hook_pro_git_remote_scan_setup with
        | None ->
            failwith
              "You have requested running semgrep with a setting that requires \
               the pro engine, but do not have the pro engine. You may need to \
               acquire a different binary."
        | Some pro_git_remote_scan_setup ->
            pro_git_remote_scan_setup git_remote core_run_for_osemgrep)
    | _ -> core_run_for_osemgrep
  in
  core_run_for_osemgrep.run ~file_match_results_hook conf.core_runner_conf
    conf.targeting_conf rules errors targets

let rules_from_rules_source ~token_opt ~rewrite_rule_ids ~strict caps
    rules_source =
  (* Create the wait hook for our progress indicator *)
  let spinner_ls =
    if Console_Spinner.should_show_spinner () then
      [ Console_Spinner.spinner_async () ]
    else []
  in
  (* Fetch the rules *)
  let rules_and_origins =
    Rule_fetching.rules_from_rules_source_async ~token_opt ~rewrite_rule_ids
      ~strict
      (caps :> < Cap.network ; Cap.tmp >)
      rules_source
  in
  Lwt_platform.run (Lwt.pick (rules_and_origins :: spinner_ls))
[@@profiling]

(* The test test_autofix.py::terraform-ec2-instance-metadata-options.yaml
   carries a newline at the end of the "fix" string, which is not the case
   for PySemgrep.
   TODO Trimming the "fix" here is a hacky workaround, it may be better to dig
   down where and why the newline is inserted into "fix".
*)
let trim_core_match_fix (r : OutJ.core_match) =
  let fix = Option.map String.trim r.OutJ.extra.fix in
  let extra = { r.extra with fix } in
  { r with extra }

(*****************************************************************************)
(* Differential scanning *)
(*****************************************************************************)

(* This function removes duplicated matches from the results of the
   head commit scan if they are also present in the results of the
   baseline commit scan. Matches are considered identical if the
   tuples containing the rule ID, file path, and matched code snippet
   are equal. *)
let remove_matches_in_baseline caps (commit : string) (baseline : Core_result.t)
    (head : Core_result.t)
    (renamed : (string (* filename *) * string (* filename *)) list) =
  let extract_sig renamed (m : Pattern_match.t) =
    let rule_id = m.rule_id in
    let path =
      !!(m.path.internal_path_to_content) |> fun p ->
      Option.bind renamed
        (List_.find_some_opt (fun (before, after) ->
             if after = p then Some before else None))
      |> Option.value ~default:p
    in
    let start_range, end_range = m.range_loc in
    let syntactic_ctx =
      UFile.lines_of_file
        (start_range.pos.line, end_range.pos.line)
        m.path.internal_path_to_content
    in
    (rule_id, path, syntactic_ctx)
  in
  let sigs = Hashtbl.create 10 in
  Git_wrapper.run_with_worktree caps ~commit (fun () ->
      List.iter
        (fun ({ pm; _ } : Core_result.processed_match) ->
          pm |> extract_sig None |> fun x -> Hashtbl.add sigs x true)
        baseline.processed_matches);
  let removed = ref 0 in
  let processed_matches =
    List_.map_filter
      (fun (pm : Core_result.processed_match) ->
        let s = extract_sig (Some renamed) pm.pm in
        if Hashtbl.mem sigs s then (
          Hashtbl.remove sigs s;
          incr removed;
          None)
        else Some pm)
      (head.processed_matches
       (* Sort the matches in ascending order according to their byte positions.
          This ensures that duplicated matches are not removed arbitrarily;
          rather, priority is given to removing matches positioned closer to the
          beginning of the file. *)
      |> List.sort
           (fun ({ pm = x; _ } : Core_result.processed_match) { pm = y; _ } ->
             let x_start_range, x_end_range = x.Pattern_match.range_loc in
             let y_start_range, y_end_range = y.Pattern_match.range_loc in
             let start_compare =
               x_start_range.pos.bytepos - y_start_range.pos.bytepos
             in
             if start_compare <> 0 then start_compare
             else x_end_range.pos.bytepos - y_end_range.pos.bytepos))
  in
  Logs.app (fun m ->
      m "Removed %s that were in baseline scan"
        (String_.unit_str !removed "finding"));
  { head with processed_matches }

(* Execute the engine again on the baseline checkout, utilizing only
   the files and rules linked with matches from the head checkout
   scan. Subsequently, eliminate any previously identified matches
   from the results of the head checkout scan. *)
let scan_baseline_and_remove_duplicates (caps : < Cap.chdir >)
    (conf : Scan_CLI.conf) (profiler : Profiler.t)
    (result_or_exn : Core_result.result_or_exn) (rules : Rule.rules)
    (commit : string) (status : Git_wrapper.status)
    (core :
      Fpath.t list ->
      ?diff_config:Differential_scan_config.t ->
      Rule.rules ->
      unit ->
      Core_result.result_or_exn) : Core_result.result_or_exn =
  match result_or_exn with
  | Error _ as err -> err
  | Ok r ->
      if r.processed_matches <> [] then
        let add_renamed paths =
          List.fold_left (fun x (y, _) -> SS.add y x) paths status.renamed
        in
        let remove_added paths =
          List.fold_left (Fun.flip SS.remove) paths status.added
        in
        let rules_in_match =
          r.processed_matches
          |> List_.map (fun ({ pm; _ } : Core_result.processed_match) ->
                 pm.Pattern_match.rule_id.id |> Rule_ID.to_string)
          |> SS.of_list
        in
        (* only use the rules that have been identified within the existing
           matches. *)
        let baseline_rules =
          rules
          |> List.filter (fun x ->
                 SS.mem (x.Rule.id |> fst |> Rule_ID.to_string) rules_in_match)
        in
        let baseline_result =
          Profiler.record profiler ~name:"baseline_core_time" (fun () ->
              Git_wrapper.run_with_worktree caps ~commit (fun () ->
                  let prepare_targets paths =
                    paths |> SS.of_list |> add_renamed |> remove_added
                    |> SS.to_seq
                    |> Seq.filter_map (fun x ->
                           if
                             Sys.file_exists x
                             &&
                             match (Unix.lstat x).st_kind with
                             | S_LNK -> false
                             | _ -> true
                           then Some (Fpath.v x)
                           else None)
                    |> List.of_seq
                  in
                  let paths_in_match =
                    r.processed_matches
                    |> List_.map
                         (fun ({ pm; _ } : Core_result.processed_match) ->
                           !!(pm.path.internal_path_to_content))
                    |> prepare_targets
                  in
                  let paths_in_scanned =
                    r.scanned |> List_.map Fpath.to_string |> prepare_targets
                  in
                  let baseline_targets, baseline_diff_targets =
                    match conf.engine_type with
                    | PRO Engine_type.{ analysis = Interprocedural; _ } ->
                        let all_in_baseline, _ =
                          Find_targets.get_target_fpaths conf.targeting_conf
                            conf.target_roots
                        in
                        (* Performing a scan on the same set of files for the
                           baseline that were previously scanned for the head.
                           In Interfile mode, the matches are influenced not
                           only by the file displaying matches but also by its
                           dependencies. Hence, merely rescanning files with
                           matches is insufficient. *)
                        (all_in_baseline, paths_in_scanned)
                    | _ -> (paths_in_match, [])
                  in
                  core baseline_targets
                    ~diff_config:
                      (Differential_scan_config.BaseLine baseline_diff_targets)
                    baseline_rules ()))
        in
        match baseline_result with
        | Error _exn -> baseline_result
        | Ok baseline_r ->
            Ok
              (remove_matches_in_baseline caps commit baseline_r r
                 status.renamed)
      else Ok r

(*****************************************************************************)
(* Conduct the scan *)
(* What scan? It takes the list as target files as argument! Call it a scan
   only if takes scanning roots as argument (a mix of folders and regular
   files).
*)
(*****************************************************************************)
<<<<<<< HEAD

let run_scan_files (_caps : < Cap.stdout >) (conf : Scan_CLI.conf)
=======
let run_scan_files (caps : < Cap.stdout ; Cap.chdir >) (conf : Scan_CLI.conf)
>>>>>>> 39f95450
    (profiler : Profiler.t)
    (rules_and_origins : Rule_fetching.rules_and_origin list)
    (targets_and_skipped : Fpath.t list * OutJ.skipped_target list) :
    (Rule.rule list * Core_runner.result * OutJ.cli_output, Exit_code.t) result
    =
  Metrics_.add_engine_type conf.engine_type;
  let rules, errors =
    Rule_fetching.partition_rules_and_errors rules_and_origins
  in
  (* TODO: we should probably warn the user about rules using the same id *)
  let rules =
    List_.uniq_by
      (fun r1 r2 -> Rule_ID.equal (fst r1.Rule.id) (fst r2.Rule.id))
      rules
  in
  (* desired/legacy semgrep behavior: fail if no valid rule was found

     Problem in case of all Apex rules being skipped by semgrep-core:
     - actual pysemgrep behavior:
       * doesn't count these rules as skipped, resulting in a successful exit
       * reports Apex targets as scanned that weren't scanned
     - osemgrep behavior:
       * reports skipped rules and skipped/scanned targets correctly
     How to fix this:
     - pysemgrep should read the 'scanned' field reporting the targets that
       were really scanned by semgrep-core instead of the current
       implementation that assumes semgrep-core will scan all the targets it
       receives.
     Should we fix this?
     - it's necessary to get the same output with pysemgrep and osemgrep
     - it's a bit of an effort on the Python side for something that's
       not very important
     Suggestion:
     - tolerate different output between pysemgrep and osemgrep
       for tests that we would mark as such.
  *)
  if List_.null rules then Error (Exit_code.missing_config ~__LOC__)
  else
    (* step 1: last touch on rules *)
    let filtered_rules =
      Rule_filtering.filter_rules conf.rule_filtering_conf rules
    in
    Logs.info (fun m ->
        m "%a" Rules_report.pp_rules (conf.rules_source, filtered_rules));

    (* step 2: printing the skipped targets *)
    let targets, skipped = targets_and_skipped in
    Logs.debug (fun m ->
        m "%a" Targets_report.pp_targets_debug
          (conf.target_roots, skipped, targets));
    Logs.info (fun m ->
        skipped
        |> List.iter (fun (x : Semgrep_output_v1_t.skipped_target) ->
               m "Ignoring %s due to %s (%s)"
                 !!(x.Semgrep_output_v1_t.path)
                 (Semgrep_output_v1_t.show_skip_reason
                    x.Semgrep_output_v1_t.reason)
                 (x.Semgrep_output_v1_t.details ||| "")));

    (* step 3: choose the right engine and right hooks *)
    let output_format, file_match_results_hook =
      match conf with
      | {
          output_conf = { output_format = Output_format.Text; _ };
          incremental_output = true;
          _;
        }
      | {
          output_conf = { output_format = Output_format.Text; _ };
          common = { maturity = Maturity.Develop; _ };
          _;
        } ->
          ( Output_format.Incremental,
            Some
              (mk_file_match_results_hook conf filtered_rules
                 incremental_text_printer) )
      | {
       output_conf = { output_format = Output_format.Json; _ };
       incremental_output = true;
       _;
      } ->
          ( Output_format.Incremental,
            Some
              (mk_file_match_results_hook conf filtered_rules
                 incremental_json_printer) )
      | { output_conf; _ } -> (output_conf.output_format, None)
    in
    (* TODO: What is this wrapping for? It makes things really hard to
       follow. *)
    let scan_func = mk_scan_func conf file_match_results_hook errors in
    (* step 3': call the engine! *)
    let exn_and_matches =
      (* TODO: this long code block should not be here!
         Please create and use a function with a descriptive name and
         arguments. *)
      match conf.targeting_conf.baseline_commit with
      | None ->
          Profiler.record profiler ~name:"core_time"
            (scan_func targets filtered_rules)
      | Some baseline_commit ->
          (* diff scan mode *)
          Metrics_.g.payload.environment.isDiffScan <- true;
          let commit = Git_wrapper.get_merge_base baseline_commit in
          let status = Git_wrapper.status ~cwd:(Fpath.v ".") ~commit () in
          let diff_depth = Differential_scan_config.default_depth in
          let targets, diff_targets =
            let added_or_modified =
              status.added @ status.modified |> List_.map Fpath.v
            in
            match conf.engine_type with
            | PRO Engine_type.{ analysis = Interfile; _ } ->
                Metrics_.g.payload.value.proFeatures <-
                  Some { diffDepth = Some diff_depth };
                (targets, added_or_modified)
            | _ -> (added_or_modified, [])
          in
          let head_scan_result =
            Profiler.record profiler ~name:"head_core_time"
              (scan_func targets
                 ~diff_config:
                   (Differential_scan_config.Depth (diff_targets, diff_depth))
                 filtered_rules)
          in
          scan_baseline_and_remove_duplicates
            (caps :> < Cap.chdir >)
            conf profiler head_scan_result filtered_rules commit status
            scan_func
    in
    let (res : Core_runner.result) =
      let res = Core_runner.create_core_result filtered_rules exn_and_matches in
      (* step 3'': filter via nosemgrep *)
      let keep_ignored =
        (not conf.core_runner_conf.nosem)
        (* --disable-nosem *)
        || Output_format.keep_ignores output_format
      in
      let filtered_matches =
        res.core.results
        |> List_.map trim_core_match_fix
        |> Nosemgrep.filter_ignored ~keep_ignored
      in
      { res with core = { res.core with results = filtered_matches } }
    in

    (* step 4: adjust the skipped_targets *)
    let errors_skipped = Skipped_report.errors_to_skipped res.core.errors in
    let skipped = skipped @ errors_skipped in
    let (res : Core_runner.result) =
      (* TODO: what is in core.skipped_targets? should we add them to
       * skipped above too?
       *)
      let skipped =
        let skipped = skipped @ List_.optlist_to_list res.core.paths.skipped in
        let in_test =
          !Semgrep_envvars.v.user_agent_append
          |> Option.map (fun s -> String.equal s "pytest")
          |> Option.value ~default:false
        in
        let skipped =
          if in_test then
            List_.map
              (fun (x : OutJ.skipped_target) -> { x with OutJ.details = None })
              skipped
          else skipped
        in
        Some skipped
      in
      (* Add the targets that were semgrepignored or errorneous *)
      {
        res with
        core = { res.core with paths = { res.core.paths with skipped } };
      }
    in

    (* step 5: report the matches *)
    (* outputting the result on stdout! in JSON/Text/... depending on conf *)
    let cli_output =
      let is_logged_in = Semgrep_login.is_logged_in () in
      Output.output_result
        { conf.output_conf with output_format }
        profiler ~is_logged_in res
    in
    Profiler.stop_ign profiler ~name:"total_time";

    let rules_with_targets =
      match exn_and_matches with
      | Ok r ->
          r.rules_with_targets
          |> List_.map (fun (rv : Rule.rule) -> Rule_ID.to_string (fst rv.id))
      | _ -> []
    in

    if Metrics_.is_enabled () then (
      Metrics_.add_errors cli_output.errors;
      Metrics_.add_rules_hashes_and_rules_profiling ?profiling:res.core.time
        filtered_rules;
      Metrics_.add_rules_hashes_and_findings_count
        (rules_and_counted_matches res);
      Metrics_.add_profiling profiler);

    let skipped_groups = Skipped_report.group_skipped skipped in
    Logs.info (fun m ->
        m "%a" Skipped_report.pp_skipped
          ( conf.targeting_conf.respect_gitignore,
            conf.common.maturity,
            conf.targeting_conf.max_target_bytes,
            skipped_groups ));
    (* Note that Logs.app() is printing on stderr (but without any [XXX]
     * prefix), and is filtered when using --quiet.
     *)
    Logs.app (fun m ->
        m "%a"
          (Summary_report.pp_summary
             ~respect_gitignore:conf.targeting_conf.respect_gitignore
             ~maturity:conf.common.maturity
             ~max_target_bytes:conf.targeting_conf.max_target_bytes
             ~skipped_groups)
          ());
    Logs.app (fun m ->
        m "Ran %s on %s: %s."
          (String_.unit_str (List.length rules_with_targets) "rule")
          (String_.unit_str (List.length cli_output.paths.scanned) "file")
          (String_.unit_str (List.length cli_output.results) "finding"));

    (* step 6: apply autofixes *)
    (* this must happen posterior to reporting matches, or will report the
       already-fixed file
    *)
    if conf.output_conf.autofix then
      Autofix.apply_fixes_of_core_matches ~dryrun:conf.output_conf.dryrun
        res.core.results;

    (* TOPORT? was in formater/base.py
       def keep_ignores(self) -> bool:
         """
         Return True if ignored findings should be passed to this formatter;
         False otherwise.
         Ignored findings can still be distinguished using their _is_ignore property.
         """
         return False
    *)
    Ok (filtered_rules, res, cli_output)

let run_scan_conf (caps : caps) (conf : Scan_CLI.conf) : Exit_code.t =
  let profiler = Profiler.make () in
  Profiler.start profiler ~name:"total_time";

  (* Print Semgrep CLI logo ASAP to minimize time to first meaningful content paint *)
  if new_cli_ux then print_logo ();

  (* Metrics initialization (and finalization) is done in CLI.ml,
   * but here we "configure" it (enable or disable it) based on CLI flags.
   *)
  Metrics_.configure conf.metrics;
  let settings =
    (fun () ->
      let settings = Semgrep_settings.load ~maturity:conf.common.maturity () in
      (* TODO? why guard this one with is_enabled? because calling
       * git can take time (and generate errors on stderr)?
       *)
      if Metrics_.is_enabled () then
        Git_wrapper.get_project_url ()
        |> Option.iter Metrics_.add_project_url_hash;
      (match conf.rules_source with
      | Configs configs -> Metrics_.add_configs_hash configs
      | Pattern _ -> ());
      settings)
    |> Profiler.record profiler ~name:"config_time"
  in

  (* Print feature section for enabled products if pattern mode is not being used.
     Ideally, pattern mode should be a different subcommand, but for now we will
     conditionally print the feature section.
  *)
  (if new_cli_ux then
     match conf.rules_source with
     | Pattern _ ->
         Logs.app (fun m ->
             m "%s"
               (Ocolor_format.asprintf {|@{<bold>  %s@}|}
                  "Code scanning at ludicrous speed.\n"))
     | _ ->
         print_feature_section
           ~includes_token:(settings.api_token <> None)
           ~engine:conf.engine_type);

  (* step0: potentially notify user about metrics *)
  if not (settings.has_shown_metrics_notification =*= Some true) then (
    (* python compatibility: the 22m and 24m are "normal color or intensity",
       and "underline off". It doesn't change how the text is rendered
       but allows us to produce the same exact output as pysemgrep.
       Remove the insertion of pysemgrep_hack once pysemgrep is gone.
       Tip: to visualize special characters that are otherwise invisible
       in a diff, use something like this:
         grep 'METRICS: Using' path/to/output | LESS="X-E"
    *)
    let pysemgrep_hack1, pysemgrep_hack2 =
      (*
         1: make the line yellow using pysemgrep's exact escape sequence
         2: ???
      *)
      match Std_msg.get_highlight () with
      | On -> ("\027[33m\027[22m\027[24m", "\027[0m")
      | Off -> ("", "")
    in
    Logs.app (fun m ->
        m
          "%sMETRICS: Using configs from the Registry (like --config=p/ci) \
           reports pseudonymous rule metrics to semgrep.dev."
          pysemgrep_hack1);
    Logs.app (fun m ->
        m
          "To disable Registry rule metrics, use \"--metrics=off\".@.Using \
           configs only from local files (like --config=xyz.yml) does not \
           enable metrics.@.@.More information: \
           https://semgrep.dev/docs/metrics");
    Logs.app (fun m -> m "%s" pysemgrep_hack2);
    let settings =
      {
        settings with
        Semgrep_settings.has_shown_metrics_notification = Some true;
      }
    in
    ignore (Semgrep_settings.save settings));

  (* step1: getting the rules *)

  (* Display a message to denote rule fetching that is made interactive when
   * possible *)
  if new_cli_ux then display_rule_source ~rule_source:conf.rules_source;

  let rules_and_origins =
    rules_from_rules_source ~token_opt:settings.api_token
      ~rewrite_rule_ids:conf.rewrite_rule_ids
      ~strict:conf.core_runner_conf.strict
      (caps :> < Cap.network ; Cap.tmp >)
      conf.rules_source
  in
  (* step2: getting the targets *)
  let targets_and_skipped =
    Find_targets.get_target_fpaths conf.targeting_conf conf.target_roots
  in
  (* Change dir if project_root is a git_remote
     note: sorry cooper, we gotta do this because
     git sparse-checkout doesn't like absolute paths. - anonymous
     Please try harder to not use chdir as it invalidates all relative paths.
     'git -C dir' should work, no? - Martin
  *)
  (match conf.targeting_conf.project_root with
  | Some (Find_targets.Git_remote { checkout_path; _ }) ->
<<<<<<< HEAD
      let new_cwd = checkout_path.rpath |> Rpath.to_string in
      Logs.debug (fun m -> m ~tags "chdir %s" new_cwd);
      Sys.chdir new_cwd
=======
      CapSys.chdir caps#chdir (Fpath.to_string checkout_path)
>>>>>>> 39f95450
  | _ -> ());
  (* step3: let's go *)
  let res =
    run_scan_files
      (caps :> < Cap.stdout ; Cap.chdir >)
      conf profiler rules_and_origins targets_and_skipped
  in
  match res with
  | Error ex -> ex
  | Ok (_, res, cli_output) ->
      (* step4: exit with the right exit code *)
      (* final result for the shell *)
      if conf.error_on_findings && not (List_.null cli_output.results) then
        Exit_code.findings ~__LOC__
      else
        exit_code_of_errors ~strict:conf.core_runner_conf.strict res.core.errors

(*****************************************************************************)
(* Main logic *)
(*****************************************************************************)

(* All the business logic after command-line parsing. Return the desired
   exit code. *)
let run_conf (caps : caps) (conf : Scan_CLI.conf) : Exit_code.t =
  (* coupling: if you modify the pysemgrep fallback code below, you
   * probably also need to modify it in Ci_subcommand.ml
   *)
  (match conf.common.maturity with
  | Maturity.Default -> (
      (* TODO: handle more confs, or fallback to pysemgrep further down *)
      match conf with
      | {
       show =
         Some
           {
             show_kind = Show_CLI.DumpEnginePath _ | Show_CLI.DumpCommandForCore;
             _;
           };
       _;
      } ->
          raise Pysemgrep.Fallback
      | { show = Some _; _ } -> ()
      | _else_ -> raise Pysemgrep.Fallback)
  (* this should never happen because --legacy is handled in cli/bin/semgrep *)
  | Maturity.Legacy -> raise Pysemgrep.Fallback
  (* ok the user explicitely requested --experimental (or --develop),
   * let's keep going with osemgrep then
   *)
  | Maturity.Experimental
  | Maturity.Develop ->
      ());
  setup_logging conf;
  (* return a new conf because can adjust conf.num_jobs (-j) *)
  let conf = setup_profiling conf in
  Logs.debug (fun m -> m "conf = %s" (Scan_CLI.show_conf conf));

  match () with
  (* "alternate modes" where no search is performed.
   * coupling: if you add a new alternate mode, you probably need to modify
   * Scan_CLI.cmdline_term.combine.rules_source match cases and allow
   * more cases returning an empty 'Configs []'.
   * LATER: this should be real separate subcommands instead of abusing
   * semgrep scan flags. Maybe a 'semgrep show version',
   * 'semgrep show supported_languages', 'semgrep show ast foo.py',
   * 'semgrep test dir/'
   *)
  | _ when conf.version ->
      Out.put Version.version;
      (* TOPORT: if enable_version_check: version_check() *)
      Exit_code.ok ~__LOC__
  | _ when conf.test <> None ->
      Test_subcommand.run_conf
        (caps :> < Cap.stdout ; Cap.network ; Cap.tmp >)
        (Common2.some conf.test)
  | _ when conf.validate <> None ->
      Validate_subcommand.run_conf
        (caps :> < Cap.stdout ; Cap.network ; Cap.tmp >)
        (Common2.some conf.validate)
  | _ when conf.show <> None ->
      Show_subcommand.run_conf
        (caps :> < Cap.stdout ; Cap.network ; Cap.tmp >)
        (Common2.some conf.show)
  | _ when conf.ls ->
      Ls_subcommand.run ~target_roots:conf.target_roots
        ~targeting_conf:conf.targeting_conf ()
  | _ ->
      (* --------------------------------------------------------- *)
      (* Let's go *)
      (* --------------------------------------------------------- *)
      run_scan_conf caps conf

(*****************************************************************************)
(* Entry point *)
(*****************************************************************************)

let main (caps : caps) (argv : string array) : Exit_code.t =
  let conf = Scan_CLI.parse_argv argv in
  run_conf caps conf<|MERGE_RESOLUTION|>--- conflicted
+++ resolved
@@ -526,12 +526,7 @@
    files).
 *)
 (*****************************************************************************)
-<<<<<<< HEAD
-
-let run_scan_files (_caps : < Cap.stdout >) (conf : Scan_CLI.conf)
-=======
 let run_scan_files (caps : < Cap.stdout ; Cap.chdir >) (conf : Scan_CLI.conf)
->>>>>>> 39f95450
     (profiler : Profiler.t)
     (rules_and_origins : Rule_fetching.rules_and_origin list)
     (targets_and_skipped : Fpath.t list * OutJ.skipped_target list) :
@@ -882,13 +877,8 @@
   *)
   (match conf.targeting_conf.project_root with
   | Some (Find_targets.Git_remote { checkout_path; _ }) ->
-<<<<<<< HEAD
-      let new_cwd = checkout_path.rpath |> Rpath.to_string in
-      Logs.debug (fun m -> m ~tags "chdir %s" new_cwd);
-      Sys.chdir new_cwd
-=======
-      CapSys.chdir caps#chdir (Fpath.to_string checkout_path)
->>>>>>> 39f95450
+      Logs.debug (fun m -> m ~tags "chdir %s" (Rfpath.show checkout_path));
+      CapSys.chdir caps#chdir (Rpath.to_string checkout_path.rpath)
   | _ -> ());
   (* step3: let's go *)
   let res =
