--- conflicted
+++ resolved
@@ -31,29 +31,6 @@
 (* Helpers *)
 (*****************************************************************************)
 
-<<<<<<< HEAD
-type result = { exit_code : Exit_code.t; logs : string }
-
-let with_logs ~f ~final =
-  Testutil_mock.with_mocked_logs ~f ~final:(fun log_content res ->
-      UCommon.pr2 (spf "logs = %s" log_content);
-      let code =
-        match res with
-        | Ok code -> code
-        | Error (Error.Exit_code code) -> code
-        | Error exn ->
-            (* never, ever, ignore errors without logging them first *)
-            Logs.err (fun m ->
-                m "Fatal exception without a trace: %s\n"
-                  (Printexc.to_string exn));
-            Exit_code.fatal ~__LOC__
-      in
-      UCommon.pr2
-        (spf "exit_code = %d, meaning = %s" code.code code.description);
-      final { exit_code = code; logs = log_content })
-
-=======
->>>>>>> b10498e2
 (* we return a fun () to match Testo.test second element *)
 let with_login_test_env f () =
   Testutil_files.with_tempdir ~chdir:true (fun tmp_path ->
@@ -85,16 +62,8 @@
     ~normalize:[ Testo.mask_not_substring "You are not logged in" ]
     __FUNCTION__
     (with_login_test_env (fun () ->
-<<<<<<< HEAD
-         with_logs
-           ~f:(fun () -> Logout_subcommand.main caps [| "semgrep-logout" |])
-           ~final:(fun res ->
-             assert (res.logs =~ ".*You are not logged in");
-             Exit_code.Check.ok res.exit_code)))
-=======
          let exit_code = Logout_subcommand.main caps [| "semgrep-logout" |] in
-         assert (exit_code =*= Exit_code.ok)))
->>>>>>> b10498e2
+         Exit_code.Check.ok res.exit_code))
 
 let test_login_no_tty caps : Testo.test =
   t ~checked_output:Stderr
@@ -102,22 +71,6 @@
       [ Testo.mask_not_substring "meant to be run in an interactive terminal" ]
     __FUNCTION__
     (with_login_test_env (fun () ->
-<<<<<<< HEAD
-         with_logs
-           ~f:(fun () ->
-             (* make stdin non-interactive so Unix.isatty Unix.stdin
-              * called in Login_subcommand.run returns false
-              *)
-             let old_stdin = Unix.dup Unix.stdin in
-             let in_, _out_ = Unix.pipe () in
-             Unix.dup2 in_ Unix.stdin;
-             let exit_code = Login_subcommand.main caps [| "semgrep-login" |] in
-             Unix.dup2 old_stdin Unix.stdin;
-             exit_code)
-           ~final:(fun res ->
-             assert (res.logs =~ ".*meant to be run in an interactive terminal");
-             Exit_code.Check.fatal res.exit_code)))
-=======
          (* make stdin non-interactive so Unix.isatty Unix.stdin
             called in Login_subcommand.run returns false
          *)
@@ -126,8 +79,7 @@
          Unix.dup2 in_ Unix.stdin;
          let exit_code = Login_subcommand.main caps [| "semgrep-login" |] in
          Unix.dup2 old_stdin Unix.stdin;
-         assert (exit_code =*= Exit_code.fatal)))
->>>>>>> b10498e2
+         Exit_code.Check.fatal res.exit_code))
 
 (* This token does not have to be valid because we mock the deployment
  * request and response that is supposed to come from our endpoint and
@@ -163,51 +115,14 @@
     (with_login_test_env (fun () ->
          Semgrep_envvars.with_envvar "SEMGREP_APP_TOKEN" fake_token (fun () ->
              with_fake_deployment_response fake_deployment (fun () ->
-<<<<<<< HEAD
-                 (* login with env token *)
-                 with_logs
-                   ~f:(fun () ->
-                     Login_subcommand.main caps [| "semgrep-login" |])
-                   ~final:(fun res ->
-                     assert (res.logs =~ "[.\n]*Saved access token");
-                     Exit_code.Check.ok res.exit_code);
-
-                 (* login should fail on second call *)
-                 with_logs
-                   ~f:(fun () ->
-                     Login_subcommand.main caps [| "semgrep-login" |])
-                   ~final:(fun res ->
-                     assert (res.logs =~ ".*You're already logged in");
-                     Exit_code.Check.fatal res.exit_code);
-
-                 (* clear login (by logging out) *)
-                 with_logs
-                   ~f:(fun () ->
-                     Logout_subcommand.main
-                       (caps :> < Cap.stdout >)
-                       [| "semgrep-logout" |])
-                   ~final:(fun res ->
-                     assert (res.logs =~ ".*Logged out!");
-                     Exit_code.Check.ok res.exit_code);
-
-                 (* logout twice should work *)
-                 with_logs
-                   ~f:(fun () ->
-                     Logout_subcommand.main
-                       (caps :> < Cap.stdout >)
-                       [| "semgrep-logout" |])
-                   ~final:(fun res ->
-                     assert (res.logs =~ ".*You are not logged in");
-                     Exit_code.Check.ok res.exit_code)))))
-=======
                  let exit_code =
                    Login_subcommand.main caps [| "semgrep-login" |]
                  in
-                 assert (exit_code =*= Exit_code.ok));
+                 Exit_code.Check.ok res.exit_code);
 
              (* login should fail on second call *)
              let exit_code = Login_subcommand.main caps [| "semgrep-login" |] in
-             assert (exit_code =*= Exit_code.fatal));
+             Exit_code.Check.fatal res.exit_code);
 
          (* clear login (by logging out) *)
          let exit_code =
@@ -215,7 +130,7 @@
              (caps :> < Cap.stdout >)
              [| "semgrep-logout" |]
          in
-         assert (exit_code =*= Exit_code.ok);
+         Exit_code.Check.ok res.exit_code;
 
          (* logout twice should work *)
          let exit_code =
@@ -223,8 +138,7 @@
              (caps :> < Cap.stdout >)
              [| "semgrep-logout" |]
          in
-         assert (exit_code =*= Exit_code.ok)))
->>>>>>> b10498e2
+         Exit_code.Check.ok res.exit_code))
 
 (*****************************************************************************)
 (* Entry point *)
