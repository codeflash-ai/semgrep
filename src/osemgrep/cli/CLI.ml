--- conflicted
+++ resolved
@@ -108,18 +108,7 @@
     "show";
   ]
 
-<<<<<<< HEAD
-(* Exit with a code that a proper semgrep implementation would never return.
-   Uncaught OCaml exception result in exit code 2.
-   This is to ensure that the tests that expect error status 2 fail. *)
-let missing_subcommand () =
-  Logs.err (fun m -> m "This semgrep subcommand is not implemented\n%!");
-  Exit_code.not_implemented_in_osemgrep
-
 let dispatch_subcommand (caps : Cap.all_caps) (argv : string array) =
-=======
-let dispatch_subcommand argv =
->>>>>>> d8bb1197
   match Array.to_list argv with
   (* impossible because argv[0] contains the program name *)
   | [] -> assert false
@@ -172,20 +161,14 @@
          * we progress in osemgrep port (or use Pysemgrep.Fallback further
          * down when we know we don't handle certain kind of arguments).
          *)
-<<<<<<< HEAD
-        | "install-semgrep-pro" when experimental -> missing_subcommand ()
+        | "install-semgrep-pro" when experimental ->
+            Install_semgrep_pro_subcommand.main subcmd_argv
         | "publish" when experimental ->
             Publish_subcommand.main
               (caps :> Publish_subcommand.caps)
               subcmd_argv
         | "login" when experimental ->
             Login_subcommand.main (caps :> Login_subcommand.caps) subcmd_argv
-=======
-        | "install-semgrep-pro" when experimental ->
-            Install_semgrep_pro_subcommand.main subcmd_argv
-        | "publish" when experimental -> Publish_subcommand.main subcmd_argv
-        | "login" when experimental -> Login_subcommand.main subcmd_argv
->>>>>>> d8bb1197
         | "logout" when experimental -> Logout_subcommand.main subcmd_argv
         | "lsp" -> Lsp_subcommand.main subcmd_argv
         (* partial support, still use Pysemgrep.Fallback in it *)
