open Common
open Fpath_.Operators
module OutJ = Semgrep_output_v1_j

(*****************************************************************************)
(* Prelude *)
(*****************************************************************************)
(* Convert results coming from Core_runner (semgrep-core JSON output)
 * to the formally specified Semgrep CLI JSON output.
 *
 * I'm skipping lots of Python code and lots of intermediate modules for now
 * and just go directly from the Core_runner results to the final Cli_output.
 * In the Python codebase it goes through many intermediate data-structures
 * (e.g., RuleMatchMap, SemgrepCoreError, FileTargetingLog, ProfilingData)
 * and many modules:
 *  - scan.py
 *  - semgrep_main.py
 *  - core_runner.py
 *  - core_output.py
 *  - error.py
 *  - output.py
 *  - formatter/base.py
 *  - formatter/json.py
 *)

(*****************************************************************************)
(* Core error to cli error *)
(*****************************************************************************)
(* LATER: we should get rid of those intermediate Out.core_xxx *)

let core_location_to_error_span (loc : OutJ.location) : OutJ.error_span =
  {
    file = loc.path;
    start = loc.start;
    end_ = loc.end_;
    source_hash = None;
    config_start = None;
    config_end = None;
    config_path = None;
    context_start = None;
    context_end = None;
  }

(* Generate error message exposed to user *)
let error_message ~rule_id ~(location : OutJ.location)
    ~(error_type : OutJ.error_type) ~core_message : string =
  let path = location.path in
  let rule_id_str_opt = Option.map Rule_ID.to_string rule_id in
  let error_context =
    match (rule_id_str_opt, error_type) with
    (* For rule errors, the path is a temporary JSON file containing
       the broken rule(s). *)
    | Some id, (RuleParseError | PatternParseError _) -> spf "in rule %s" id
    | ( Some id,
        ( PartialParsing _ | ParseError | OtherParseError | AstBuilderError
        | InvalidYaml | MatchingError | SemgrepMatchFound | TooManyMatches
        | FatalError | Timeout | OutOfMemory | TimeoutDuringInterfile
        | OutOfMemoryDuringInterfile ) ) ->
        spf "when running %s on %s" id !!path
    | Some id, IncompatibleRule _ -> id
    | Some id, MissingPlugin -> spf "for rule %s" id
    | _ -> spf "at line %s:%d" !!path location.start.line
  in
  spf "%s %s:\n %s"
    (Error.string_of_error_type error_type)
    error_context core_message

let error_spans ~(error_type : OutJ.error_type) ~(location : OutJ.location) =
  match error_type with
  | PatternParseError _yaml_pathTODO ->
      (* TOPORT
         yaml_path = err.error_type.value.value[::-1]
         spans = [dataclasses.replace(..., config_path=yaml_path)]
      *)
      let span =
        (* This code matches the Python code.
           Not sure what it does, frankly. *)
        {
          (core_location_to_error_span location) with
          config_start = Some (Some { line = 0; col = 1; offset = -1 });
          config_end =
            Some
              (Some
                 {
                   line = location.end_.line - location.start.line;
                   col = location.end_.col - location.start.col + 1;
                   offset = -1;
                 });
        }
      in
      Some [ span ]
  | PartialParsing locs -> Some (locs |> List_.map core_location_to_error_span)
  | _else_ -> None

(* # TODO benchmarking code relies on error code value right now
   * # See https://semgrep.dev/docs/cli-usage/ for meaning of codes
*)
let exit_code_of_error_type (error_type : OutJ.error_type) : Exit_code.t =
  match error_type with
  | ParseError
  | LexicalError
  | PartialParsing _ ->
      Exit_code.invalid_code
  | OtherParseError
  | AstBuilderError
  | RuleParseError
  | PatternParseError _
  | PatternParseError0
  | InvalidYaml
  | MatchingError
  | SemgrepMatchFound
  | TooManyMatches
  | FatalError
  | Timeout
  | OutOfMemory
  | TimeoutDuringInterfile
  | OutOfMemoryDuringInterfile
  (* TODO? really? fatal for SemgrepWarning? *)
  | SemgrepWarning
  | SemgrepError ->
      Exit_code.fatal
  | InvalidRuleSchemaError -> Exit_code.invalid_pattern
  | UnknownLanguageError -> Exit_code.invalid_language
  | IncompatibleRule _
  | IncompatibleRule0
  | MissingPlugin ->
      Exit_code.ok

(* Skipping the intermediate python SemgrepCoreError for now.
 * TODO: should we return an Error.Semgrep_core_error instead? like we
 * do in python? and then generate an Out.cli_error out of it?
 *)
let cli_error_of_core_error (x : OutJ.core_error) : OutJ.cli_error =
  match x with
  | {
   error_type;
   severity;
   location;
   message = core_message;
   rule_id;
   (* LATER *) details = _;
  } ->
      let exit_code = exit_code_of_error_type error_type in
      let rule_id =
        match error_type with
        (* # Rule id not important for parse errors *)
        | ParseError
        | LexicalError
        | PartialParsing _
        | SemgrepWarning
        | SemgrepError
        | InvalidRuleSchemaError ->
            None
        | OtherParseError
        | AstBuilderError
        | RuleParseError
        | PatternParseError _
        | PatternParseError0
        | InvalidYaml
        | UnknownLanguageError
        | MatchingError
        | SemgrepMatchFound
        | TooManyMatches
        | FatalError
        | Timeout
        | OutOfMemory
        | TimeoutDuringInterfile
        | OutOfMemoryDuringInterfile
        | IncompatibleRule _
        | IncompatibleRule0
        | MissingPlugin ->
            rule_id
      in
      let path =
        (* # For rule errors path is a temp file so will just be confusing *)
        match error_type with
        | RuleParseError
        | PatternParseError _
        | PatternParseError0 ->
            None
        | ParseError
        | LexicalError
        | PartialParsing _
        | OtherParseError
        | AstBuilderError
        | InvalidYaml
        | InvalidRuleSchemaError
        | UnknownLanguageError
        | MatchingError
        | SemgrepMatchFound
        | TooManyMatches
        | FatalError
        | Timeout
        | OutOfMemory
        | TimeoutDuringInterfile
        | OutOfMemoryDuringInterfile
        | SemgrepWarning
        | SemgrepError
        | IncompatibleRule _
        | IncompatibleRule0
        | MissingPlugin ->
            Some location.path
      in
      let message =
        Some (error_message ~rule_id ~error_type ~location ~core_message)
      in
      let spans = error_spans ~error_type ~location in
      {
        (* LATER? seems to be either 2 (fatal) or 3 (invalid_code), so maybe
         * better to change the ATD spec and use a variant for cli_error.code
         *)
        code = Exit_code.to_int exit_code;
        level = severity;
        type_ = error_type;
        rule_id;
        path;
        message;
        spans;
        (* LATER *)
        long_msg = None;
        short_msg = None;
        help = None;
      }

(*****************************************************************************)
(* Core match to cli match *)
(*****************************************************************************)
(* LATER: we should get rid of those intermediate Out.core_xxx *)

let make_fixed_lines ?applied_fixes lines fix path (start : OutJ.position)
    (end_ : OutJ.position) =
  let fix_overlaps, add_fix =
    match applied_fixes with
    | None -> (false, fun () -> ())
    | Some table ->
        let v =
          match Hashtbl.find_opt table !!path with
          | Some xs -> xs
          | None -> []
        in
        ( List.exists
            (fun (st, en) -> st <= start.offset && en >= start.offset)
            v,
          fun () ->
            Hashtbl.replace table !!path ((start.offset, end_.offset) :: v) )
  in
  if String.equal fix "" then None
  else if fix_overlaps then None
  else
    match (lines, List.rev lines) with
    | line :: _, last_line :: _ ->
        let first_line_part = Str.first_chars line (start.col - 1)
        and last_line_part = Str.string_after last_line (end_.col - 1) in
        add_fix ();
        Some
          (String.split_on_char '\n' (first_line_part ^ fix ^ last_line_part))
    | [], _
    | _, [] ->
        None

let cli_match_of_core_match ~dryrun ?applied_fixes (hrules : Rule.hrules)
    (m : OutJ.core_match) : OutJ.cli_match =
  match m with
  | {
   check_id = rule_id;
   path;
   start;
   end_;
   extra =
     {
       message;
       severity;
       metadata;
       metavars;
       engine_kind;
       extra_extra;
       validation_state;
       historical_info;
       fix;
       is_ignored;
       dataflow_trace;
     };
  } ->
      let rule =
        try Hashtbl.find hrules rule_id with
        | Not_found -> raise Impossible
      in
      let rule_message = rule.message in
      let message =
        match message with
        | Some s when not String.(equal empty s) -> s
        | Some _
        | None ->
            rule_message
      in
      let check_id = rule_id in
      let metavars = Some metavars in
      let metadata =
        match metadata with
        | None -> `Assoc []
        | Some json -> json
      in
      (* LATER: this should be a variant in semgrep_output_v1.atd
       * and merged with Constants.rule_severity
       *)
      let severity = severity ||| rule.severity in
      (* TODO? at this point why not using content_of_file_at_range since
       * we concatenate the lines after? *)
      let lines =
        Semgrep_output_utils.lines_of_file_at_range (start, end_) path
      in
      let fixed_lines =
        match (fix, dryrun) with
        | None, _
        | _, false ->
            None
        | Some fix, true ->
            make_fixed_lines ?applied_fixes lines fix path start end_
      in
      let lines = lines |> String.concat "\n" in
      {
        check_id;
        path;
        start;
        end_;
        extra =
          {
            metavars;
            lines;
            (* fields derived from the rule (and the match) *)
            message;
            severity;
            metadata;
            fix;
            is_ignored = Some is_ignored;
            (* TODO: extra fields *)
            fingerprint =
              Semgrep_hashing_functions.match_based_id_partial rule rule_id
                metavars !!path;
            sca_info = None;
            fixed_lines;
            dataflow_trace;
            (* It's optional in the CLI output, but not in the core match results!
             *)
            engine_kind = Some engine_kind;
            validation_state;
            historical_info;
            extra_extra;
          };
      }

<<<<<<< HEAD
=======
(*
 # Sort results so as to guarantee the same results across different
 # runs. Results may arrive in a different order due to parallelism
 # (-j option).
*)
let dedup_and_sort (xs : OutJ.cli_match list) : OutJ.cli_match list =
  let seen = Hashtbl.create 101 in
  xs
  |> List.filter (fun x ->
         let key = Semgrep_hashing_functions.cli_unique_key x in
         if Hashtbl.mem seen key then false
         else (
           Hashtbl.replace seen key true;
           true))
  |> Semgrep_output_utils.sort_cli_matches

>>>>>>> 6635628a
(* This is the same algorithm for indexing as in pysemgrep. We shouldn't need to update this *)
(* match based ids have an index appended at the end which indicates what
 * # finding of that exact id it is in a file. This is used to dedup findings
 * on the app side.
 * Example:
 * foo.py
bad_function() # bad_function is a finding
bad_function() # 2nd call
 * The above findings will have the exact same match based id, but the index
 * will be different. So the first will be <match_based_id>_0 and the second
 * will be <match_based_id>_1.
 *)
let index_match_based_ids (matches : OutJ.cli_match list) : OutJ.cli_match list
    =
  matches
  (* preserve order *)
  |> List_.mapi (fun i x -> (i, x))
  (* Group by rule and path *)
  (* XXX: can we do with grouping by fingerprint only? *)
  |> Assoc.group_by (fun (_, (x : OutJ.cli_match)) ->
         (x.path, x.check_id, x.extra.fingerprint))
  (* Sort by start line *)
  |> List_.map (fun (path_and_rule_id, matches) ->
         ( path_and_rule_id,
           List.sort
             (fun (_, (a : OutJ.cli_match)) (_, (b : OutJ.cli_match)) ->
               compare a.start.offset b.start.offset)
             matches ))
  (* Index per file *)
  |> List_.map (fun (path_and_rule_id, matches) ->
         let matches =
           List_.mapi
             (fun i (i', (x : OutJ.cli_match)) ->
               ( i',
                 {
                   x with
                   extra =
                     {
                       x.extra with
                       fingerprint = spf "%s_%d" x.extra.fingerprint i;
                     };
                 } ))
             matches
         in
         (path_and_rule_id, matches))
  (* Flatten *)
  |> List.concat_map snd
  |> List.sort (fun (a, _) (b, _) -> a - b)
  |> List_.map snd

(*****************************************************************************)
(* Entry point *)
(*****************************************************************************)

(* The 3 parameters are mostly Core_runner.result but we don't want
 * to depend on cli_scan/ from reporting/ here, hence the duplication.
 * alt: we could move Core_runner.result type in core/
 *)
let cli_output_of_core_results ~dryrun ~logging_level (core : OutJ.core_output)
    (hrules : Rule.hrules) (scanned : Fpath.t Set_.t) : OutJ.cli_output =
  match core with
  | {
   version;
   results = matches;
   errors;
   paths =
     {
       skipped;
       (* TODO? should be [] and None given Core_json_output.ml code *)
       scanned = _;
     };
   skipped_rules;
   explanations;
   interfile_languages_used;
   (* LATER *)
   time = _;
   rules_by_engine = _;
   engine_requested = _;
  } ->
      (* TODO: not sure how it's sorted. Look at rule_match.py keys? *)
      let matches =
        matches
        |> List.sort (fun (a : OutJ.core_match) (b : OutJ.core_match) ->
               compare a.check_id b.check_id)
      in
      (* TODO: not sure how it's sorted, but Set_.elements return
       * elements in OCaml compare order (=~ lexicographic for strings)
       * python: scanned=[str(path) for path in sorted(self.all_targets)]
       *)
      let scanned = scanned |> Set_.elements in
      let (paths : OutJ.scanned_and_skipped) =
        match logging_level with
        | Some (Logs.Info | Logs.Debug) ->
            (* Skipping the python intermediate FileTargetingLog for now.
             * We used to have a cli_skipped_target and core_skipped_target type,
             * but now they are merged so this function is the identity.
             * In theory we could remove the details: and rule_id: from it
             * because they used to not be included in the final JSON output
             * (but the info was used in the text output to display skipping
             * information).
             *
             * Still? skipped targets are coming from the FileIgnoreLog which is
             * populated from many places in the code.
             * Still? see _make_failed_to_analyze() in output.py,
             * core_failure_lines_by_file in target_manager.py
             * Still? need to sort
             *)
            { scanned; skipped }
        | _else_ -> { scanned; skipped = None }
      in
      let skipped_rules =
        (* TODO: return skipped_rules with --develop

           if maturity = Develop then
             invalid_rules
           else
        *)
        (* compatibility with pysemgrep *)
        ignore skipped_rules;
        []
      in
      let applied_fixes = Hashtbl.create 13 in
      {
        version;
        (* Skipping the python intermediate RuleMatchMap for now.
         *)
        results =
          matches
          |> List_.map (cli_match_of_core_match ~dryrun ~applied_fixes hrules)
          |> Semgrep_output_utils.sort_cli_matches;
        errors = errors |> List_.map cli_error_of_core_error;
        paths;
        skipped_rules;
        explanations;
        interfile_languages_used;
        (* LATER *)
        time = None;
        rules_by_engine = None;
        engine_requested = None;
      }<|MERGE_RESOLUTION|>--- conflicted
+++ resolved
@@ -349,25 +349,6 @@
           };
       }
 
-<<<<<<< HEAD
-=======
-(*
- # Sort results so as to guarantee the same results across different
- # runs. Results may arrive in a different order due to parallelism
- # (-j option).
-*)
-let dedup_and_sort (xs : OutJ.cli_match list) : OutJ.cli_match list =
-  let seen = Hashtbl.create 101 in
-  xs
-  |> List.filter (fun x ->
-         let key = Semgrep_hashing_functions.cli_unique_key x in
-         if Hashtbl.mem seen key then false
-         else (
-           Hashtbl.replace seen key true;
-           true))
-  |> Semgrep_output_utils.sort_cli_matches
-
->>>>>>> 6635628a
 (* This is the same algorithm for indexing as in pysemgrep. We shouldn't need to update this *)
 (* match based ids have an index appended at the end which indicates what
  * # finding of that exact id it is in a file. This is used to dedup findings
