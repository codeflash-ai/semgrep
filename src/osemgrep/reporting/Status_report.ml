--- conflicted
+++ resolved
@@ -25,32 +25,6 @@
      if pro_rule_count:
          summary_line += f", {unit_str(pro_rule_count, 'Pro rule')}"
   *)
-<<<<<<< HEAD
-  Fmt.pf ppf ":@.@.";
-  (* TODO origin table [Origin Rules] [Community N] *)
-  let lan_label = function
-    | Xlang.LSpacegrep
-    | Xlang.LAliengrep
-    | Xlang.LRegex ->
-        "<multilang>"
-    | lang -> Xlang.to_string lang
-  in
-  Fmt_helpers.pp_table
-    ("Language", [ "Rules"; "Files" ])
-    ppf
-    (lang_jobs
-    |> Common.map (fun Lang_job.{ lang; targets; rules } ->
-           (lan_label lang, List.length rules, List.length targets))
-    |> List.fold_left
-         (fun acc (lang, rules, targets) ->
-           match List.partition (fun (l, _) -> l = lang) acc with
-           | [], others -> (lang, [ rules; targets ]) :: others
-           | [ (_, [ r1; t1 ]) ], others ->
-               (lang, [ rules + r1; targets + t1 ]) :: others
-           | _ -> assert false)
-         []
-    |> List.rev)
-=======
   Fmt.pf ppf ":@.";
   if num_rules = 0 then Fmt.pf ppf "  Nothing to scan."
   else if num_rules = 1 then
@@ -58,7 +32,8 @@
   else
     (* TODO origin table [Origin Rules] [Community N] *)
     let xlang_label = function
-      | Xlang.LGeneric
+      | Xlang.LSpacegrep
+      | Xlang.LAliengrep
       | Xlang.LRegex ->
           "<multilang>"
       | xlang -> Xlang.to_string xlang
@@ -77,5 +52,4 @@
                  (lang, [ rules + r1; targets + t1 ]) :: others
              | _ -> assert false)
            []
-      |> List.rev)
->>>>>>> d1103fe8
+      |> List.rev)