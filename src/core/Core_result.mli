--- conflicted
+++ resolved
@@ -1,4 +1,12 @@
 (* Final match result for all the files and all the rules *)
+
+type 'a match_result = {
+  matches : Pattern_match.t list;
+  errors : Core_error.ErrorSet.t;
+  extra : 'a Core_profiling.debug_info;
+  explanations : Matching_explanation.t list;
+}
+[@@deriving show]
 
 type t = {
   matches : Pattern_match.t list;
@@ -11,19 +19,6 @@
   extra : Core_profiling.t Core_profiling.debug_info;
   explanations : Matching_explanation.t list;
   rules_by_engine : (Rule_ID.t * Engine_kind.t) list;
-<<<<<<< HEAD
-  (*
-     The targets are all the files that were considered valid targets for the
-     semgrep scan. This excludes files that were filtered out on purpose
-     due to being in the wrong language, too big, etc.
-     It requires a target to have been scanned by at least one valid,
-     applicable rule.
-     It includes targets that couldn't be scanned, for instance due to
-     a parsing error.
-     TODO: are we actually doing that? this was a comment
-     for semgrep_with_raw_results_and_exn_handler but I'm not sure
-     we're doing it here.
-=======
   (* The targets are all the files that were considered valid targets for the
    * semgrep scan. This excludes files that were filtered out on purpose
    * due to being in the wrong language, too big, etc.
@@ -32,7 +27,6 @@
    * TODO: are we actually doing that? this was a comment
    * for semgrep_with_raw_results_and_exn_handler (now scan_with_exn_handler)
    * but I'm not sure we're doing it.
->>>>>>> a6e726ec
    *)
   scanned : Fpath.t list;
 }
@@ -46,14 +40,6 @@
  * This usually represents the match results for one target file
  * (possibly matches coming from more than one rule).
  *)
-
-type 'a match_result = {
-  matches : Pattern_match.t list;
-  errors : Core_error.ErrorSet.t;
-  extra : 'a Core_profiling.debug_info;
-  explanations : Matching_explanation.t list;
-}
-[@@deriving show]
 
 (* take the match results for each file, all the rules, all the targets,
  * and build the final result
