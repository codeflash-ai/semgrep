(* Yoann Padioleau
 *
 * Copyright (C) 2021-2022 r2c
 *
 * This library is free software; you can redistribute it and/or
 * modify it under the terms of the GNU Lesser General Public License
 * version 2.1 as published by the Free Software Foundation, with the
 * special exception on linking described in file license.txt.
 *
 * This library is distributed in the hope that it will be useful, but
 * WITHOUT ANY WARRANTY; without even the implied warranty of
 * MERCHANTABILITY or FITNESS FOR A PARTICULAR PURPOSE.  See the file
 * license.txt for more details.
 *)
open Common
module R = Rule
module XP = Xpattern
module MV = Metavariable
module PI = Parse_info
module J = JSON
module SP = Semgrep_prefilter_t

let logger = Logging.get_logger [ __MODULE__ ]

[@@@warning "-32"] (* for the unused pp_ coming from deriving show *)

(*****************************************************************************)
(* Prelude *)
(*****************************************************************************)
(* Analyzing a semgrep rule for optimization purpose.
 *
 * Analyze_pattern.ml tries to extract a regexp from a pattern
 * in order to skip certain target files. However, it processes only
 * one pattern at a time and is not aware of the context in which this
 * pattern is used. For example in:
 *
 *  id: eval-not-in-foo
 *  patterns:
 *    - pattern: eval(...)
 *    - pattern-not:
 *        require("foo.js")
 *        ...
 *
 * the current Mini_rules_filter used in Match_patterns will just see a flat
 * list of patterns, and will look separately for 'eval' and 'foo.js'
 * and filter certain patterns; But really, even if 'foo.js' is mentioned
 * in a file, we should completly skip the file if 'eval' is not in the file
 * because after all 'foo.js' is mentioned in a pattern-not context!
 * The goal of this file is to process a rule holistically to
 * overcome the limitations of Analyze_pattern.ml
 *
 * There are many optimization opportunities when semgrep-core can see
 * the whole rule:
 *  - skip the pattern-not when computing the regexp
 *  - TODO if a pattern is very general (e.g., $FOO()), but is
 *    also mentioned in a metavariable-regexp, then we can use this
 *    regexp to filter the rule/target file.
 *  - TODO if a pattern is very general (e.g., $PROP), but reference
 *    metavariables used in all the patterns of a disjunction, then you
 *    can skip this pattern
 *)

(*****************************************************************************)
(* Types *)
(*****************************************************************************)

(* Conjunctive normal form (CNF).
 *
 * Why a CNF instead of a DNF (Disjunctive normal form)?
 * Because in the context of producing a regexp, regexps are good at
 * representing Or, but not so great for And.
 *
 * todo? the evaluation engine prefers to work on DNF where negation
 * must be inside a And, so maybe better to work also on DNF here?
 * and skip correctly the negations?
 *
 * update: I now use run_cnf_step2 to eval a cnf, so I could do it
 * on a DNF too because I don't anymore reduce everything to a single regexp
 * (it's fast enough to run many regexps on a file).
 *
 *)
type 'a cnf = And of 'a disj list

(* no need for negation, they are filtered *)
and 'a disj = Or of 'a list [@@deriving show]

(* can't filter a file if there's no specific identifier in the pattern *)
exception GeneralPattern
exception EmptyAnd
exception EmptyOr
exception CNF_exploded

(*****************************************************************************)
(* Helpers *)
(*****************************************************************************)

let ( let* ) = Common.( >>= )

(* NOTE "AND vs OR and map_filter":
 * We cannot use `Common.map_filter` for `R.Or`, because it has the wrong
 * semantics. We use `None` to say "we can't handle this", or in other words,
 * "we assume this pattern can match", or just "true"! So in an AND we can
 * remove those "true" terms, but in an OR we need to reduce the entire OR to
 * "true". Therefore, `Common.map_filter` works for AND-semantics, but for
 * OR-semantics we need `option_map`. *)
let option_map f xs =
  List.fold_left
    (fun acc x ->
      let* ys = acc in
      let* y = f x in
      Some (y :: ys))
    (Some []) xs

(*****************************************************************************)
(* Step0: a complex formula to a CNF *)
(*****************************************************************************)
(* Transforming a complex formula to a simple CNF formula.
 *
 * old: I used to do the CNF transformation while still having negations in the
 * formula, and later in step1 remove the Not. However, this does not work!
 * Indeed, in:
 *    (foo/\not xxx) \/ (bar/\not yyy),
 * we should analyze a file if 'foo' *or* 'bar' are in the file. However,
 * the CNF transformation would distribute the \/ with:
 *    (foo\/bar) /\ (foo\/not yyy) /\ (not xxx\/bar) /\ (not xxx\/not yyy)
 * but then in step1 if we remove the not, we get:
 *    (foo\/bar) /\ foo /\ bar
 * and suddently we strongly require 'foo' *and* 'bar' to be in the file.
 * Thus, we must filter the Not before doing the CNF conversion!
 *)

(* less: move the Not to leaves, applying DeMorgan, and then filter them? *)
let rec (remove_not : Rule.formula -> Rule.formula option) =
 fun f ->
  match f with
  | R.And { conj_tok = t; conjuncts = xs; conditions = conds; focus } ->
      let ys = Common.map_filter remove_not xs in
      if null ys then (
        logger#warning "null And after remove_not";
        None)
      else
        Some (R.And { conj_tok = t; conjuncts = ys; conditions = conds; focus })
  | R.Or (t, xs) ->
      (* See NOTE "AND vs OR and map_filter". *)
      let* ys = option_map remove_not xs in
      if null ys then (
        logger#warning "null Or after remove_not";
        None)
      else Some (R.Or (t, ys))
  | R.Not (_, f) -> (
      match f with
      | R.P _ -> None
      (* double negation *)
      | R.Not (_, f) -> remove_not f
      (* todo? apply De Morgan's law? *)
      | R.Or (_, _xs) ->
          logger#warning "Not Or";
          None
      | R.And _ ->
          logger#warning "Not And";
          None
      | R.Inside _ ->
          logger#warning "Not Inside";
<<<<<<< HEAD
          None
      | R.Taint _ ->
          logger#warning "Not Taint";
=======
>>>>>>> 1859641c
          None)
  | R.Inside (t, formula) ->
      let* formula = remove_not formula in
      Some (R.Inside (t, formula))
<<<<<<< HEAD
  | R.Taint (t, { sources; sinks; propagators; sanitizers }) ->
      let lift f (x, y) = (x, f y) in
      let sources =
        (List.filter_map (fun source ->
             let* source_formula = remove_not source.R.source_formula in
             Some { source with R.source_formula })
        |> lift)
          sources
      in
      let propagators =
        List.filter_map
          (fun propagator ->
            let* propagator_formula =
              remove_not propagator.R.propagator_formula
            in
            Some { propagator with R.propagator_formula })
          propagators
      in
      let sinks =
        (List.filter_map (fun sink ->
             let* sink_formula = remove_not sink.R.sink_formula in
             Some { sink with R.sink_formula })
        |> lift)
          sinks
      in
      let sanitizers =
        List.filter_map
          (fun sanitizer ->
            let* sanitizer_formula = remove_not sanitizer.R.sanitizer_formula in
            Some { sanitizer with R.sanitizer_formula })
          sanitizers
      in
      Some (R.Taint (t, { sources; sinks; sanitizers; propagators }))
=======
>>>>>>> 1859641c
  | R.P pat -> Some (P pat)

let remove_not_final f =
  let final_opt = remove_not f in
  if Option.is_none final_opt then logger#error "no formula";
  final_opt

type step0 = LPat of Xpattern.t | LCond of Rule.metavar_cond
(*old: does not work: | Not of Rule.leaf | Pos of Rule.leaf *)
[@@deriving show]

type cnf_step0 = step0 cnf [@@deriving show]

(* reference? https://www.cs.jhu.edu/~jason/tutorials/convert-to-CNF.html
 * TODO the current code triggers some Stack_overflow on
 * tests/OTHER/rules/tainted-filename.yaml. I've replaced some List.map
 * by Common.map, but we still get some Stack_overflow because of the many
 * calls to @.
 *)
let rec (cnf : Rule.formula -> cnf_step0) =
 fun f ->
  match f with
  | R.P pat -> And [ Or [ LPat pat ] ]
  | R.Not (_, _f) ->
      (* should be filtered by remove_not *)
      failwith "call remove_not before cnf"
  (* old:
   * (match f with
   * | R.Leaf x -> And [Or [Not x]]
   * (* double negation *)
   * | R.Not f -> cnf f
   * (* de Morgan's laws *)
   * | R.Or _xs -> failwith "Not Or"
   * | R.And _xs -> failwith "Not And"
   * )
   *)
  | R.Inside (_, formula) -> cnf formula
<<<<<<< HEAD
  | R.Taint (t, { sources; sinks; _ }) ->
      R.And
        {
          conj_tok = t;
          conjuncts =
            [
              R.Or
                ( t,
                  Common.map
                    (fun source -> source.R.source_formula)
                    (sources |> snd) );
              R.Or
                (t, Common.map (fun sink -> sink.R.sink_formula) (sinks |> snd));
            ];
          conditions = [];
          focus = [];
        }
      |> cnf
  | R.And { conjuncts = xs; conditions = conds; _ } ->
=======
  | R.And (_, { conjuncts = xs; conditions = conds; _ }) ->
>>>>>>> 1859641c
      let ys = Common.map cnf xs in
      let zs = Common.map (fun (_t, cond) -> And [ Or [ LCond cond ] ]) conds in
      And (ys @ zs |> Common.map (function And ors -> ors) |> List.flatten)
  | R.Or (_, xs) ->
      let is_dangerously_large l = List.compare_length_with l 1_000_000 > 0 in
      let ys = Common.map cnf xs in
      List.fold_left
        (fun (And ps) (And qs) ->
          (* Abort before this starts consuming insane amounts of memory. *)
          if is_dangerously_large ps || is_dangerously_large qs then
            raise CNF_exploded;
          (* Distributive law *)
          And
            (ps
            |> List.concat_map (fun pi ->
                   let ands =
                     qs
                     |> Common.map (fun qi ->
                            let (Or pi_ors) = pi in
                            let (Or qi_ors) = qi in
                            (* `ps` is the accumulator so we expect it to be larger *)
                            let ors = List.rev_append qi_ors pi_ors in
                            Or ors)
                   in
                   ands)))
        (* If `ys = []`, we have `Or []` which is the same as `false`. Note that
         * the CNF is then `And [Or []]` rather than `And []` (the latter being
         * the same `true`). *)
        (And [ Or [] ]) ys

(*****************************************************************************)
(* Step1: just collect strings, mvars, regexps *)
(*****************************************************************************)
type step1 =
  | StringsAndMvars of string list * MV.mvar list
  | Regexp of Xpattern.regexp
  | MvarRegexp of MV.mvar * Xpattern.regexp * bool
[@@deriving show]

type cnf_step1 = step1 cnf [@@deriving show]

(* simple for now, don't do any conversion *)

(*
let rec (and_step1: Rule.formula -> cnf_step1) = fun f ->
  match f with
  | R.And xs -> And (xs |> Common.map_filter or_step1)
  | _ -> And ([f] |> Common.map_filter or_step1)
and or_step1 f =
  match f with
  | R.Or xs ->
      let ys = (xs |> Common.map_filter leaf_step1) in
      if null ys
      then None
      else (Some (Or ys))
  | _ -> let ys = ([f] |> Common.map_filter leaf_step1) in
      if null ys
      then None
      else (Some (Or ys))

and leaf_step1 f =
  match f with
  | R.And _ | R.Or _ -> failwith "nested And or Or"
  (* we can filter that *)
  | R.Not _ -> None
  | R.Leaf (R.P pat) -> xpat_step1 pat
  | R.Leaf (R.MetavarCond x) ->
      metavarcond_step1 x
*)

let rec (and_step1 : cnf_step0 -> cnf_step1) =
 fun cnf ->
  match cnf with
  | And xs -> And (xs |> Common.map_filter or_step1)

and or_step1 cnf =
  match cnf with
  | Or xs ->
      (* old: We had `Common.map_filter` here before, but that gives the wrong
       * semantics. See NOTE "AND vs OR and map_filter". *)
      let* ys = option_map leaf_step1 xs in
      if null ys then None else Some (Or ys)

and leaf_step1 f =
  match f with
  (* old: we can't filter now; too late, see comment above on step0 *)
  (*  | Not _ -> None *)
  | LPat pat -> xpat_step1 pat
  | LCond x -> metavarcond_step1 x

and xpat_step1 pat =
  match pat.XP.pat with
  | XP.Sem (pat, lang) ->
      let ids, mvars = Analyze_pattern.extract_strings_and_mvars ~lang pat in
      Some (StringsAndMvars (ids, mvars))
  (* less: could also extract ids and mvars, but maybe no need to
   * prefilter for spacegrep; it is probably fast enough already
   *)
  | XP.Regexp re -> Some (Regexp re)
  (* todo? *)
  | XP.Spacegrep _ -> None
  | XP.Comby _ -> None

and metavarcond_step1 x =
  match x with
  | R.CondEval _ -> None
  | R.CondNestedFormula _ -> None
  | R.CondRegexp (mvar, re, const_prop) ->
      Some (MvarRegexp (mvar, re, const_prop))
  | R.CondAnalysis _ -> None

(*****************************************************************************)
(* Step2: no more metavariables *)
(*****************************************************************************)
(* TODO: filter patterns without idents but with mvar mentioned
 * in an And in another branch.
 * TODO: replace some Idents [], MVar where mvar mentioned in a
 * MvarRegexp into a Regexp2
 *)

let and_step1bis_filter_general (And xs) =
  let has_empty_idents, rest =
    xs
    |> Common.partition_either (function Or xs ->
           if
             xs
             |> List.exists (function
                  | StringsAndMvars ([], _) -> true
                  | _ -> false)
           then Left (Or xs)
           else Right (Or xs))
  in
  (* TODO: regression on vertx-sqli.yaml   *)
  let filtered =
    has_empty_idents
    |> Common.map_filter (fun (Or xs) ->
           let xs' =
             xs
             |> Common.exclude (function
                  | StringsAndMvars ([], mvars) ->
                      mvars
                      |> List.exists (fun mvar ->
                             rest
                             |> List.exists (function Or xs ->
                                    xs
                                    |> List.for_all (function
                                         | StringsAndMvars (_, mvars) ->
                                             List.mem mvar mvars
                                         | Regexp _ -> false
                                         | MvarRegexp (mvar2, _, _) ->
                                             mvar2 = mvar)))
                  | _ -> false)
           in
           if null xs' then None else Some (Or xs'))
  in
  And (filtered @ rest)
  [@@profiling]

type step2 =
  | Idents of string list
  (* a And *)
  | Regexp2_search of Xpattern.regexp
[@@deriving show]

type cnf_step2 = step2 cnf [@@deriving show]

let or_step2 (Or xs) =
  let step1_to_step2 =
    Common.map (function
      | StringsAndMvars ([], _) -> raise GeneralPattern
      | StringsAndMvars (xs, _) -> Idents xs
      | Regexp re -> Regexp2_search re
      | MvarRegexp (_mvar, re, _const_prop) ->
          (* The original regexp is meant to apply on a substring.
             We rewrite them to remove end-of-string anchors if possible. *)
          let re =
            match Regexp_engine.remove_end_of_string_assertions re with
            | None -> raise GeneralPattern
            | Some re -> re
          in
          Regexp2_search re)
  in
  (* Remove or cases where any of the possibilities is a general pattern *)
  (* We need to do this because later, in the final regex generation,
     empty cases will be disregarded *)
  try Some (Or (step1_to_step2 xs)) with
  | GeneralPattern -> None

let and_step2 (And xs) =
  let ys = xs |> List.filter_map or_step2 in
  if null ys then raise GeneralPattern;
  And ys

let prefilter_formula_of_cnf_step2 (And xs) : Semgrep_prefilter_t.formula =
  let xs' =
    xs
    |> Common.map (fun (Or ys) ->
           let ys' =
             ys
             |> Common.map (function
                  | Idents xs -> `Pred (`Idents xs)
                  | Regexp2_search re ->
                      let re_str = Regexp_engine.show re in
                      `Pred (`Regexp re_str))
           in
           match ys' with
           | [] -> raise EmptyOr
           | [ x ] -> x
           | xs -> `Or xs)
  in
  match xs' with
  | [] -> raise EmptyAnd
  | [ x ] -> x
  | xs -> `And xs
  [@@profiling]

(*****************************************************************************)
(* Final Step: just regexps? *)
(*****************************************************************************)
(*
(* support alt which can be convenient *)
type regexp = Regexp_engine.Re_engine.t
[@@deriving show]

type final_step = Re of regexp
[@@deriving show]

(* just a And *)
type cnf_final = AndFinal of final_step list
[@@deriving show]

let or_final (Or xs) =
  let ys = xs |> Common.map (function
   | Idents [] -> raise Impossible
   (* take the first one *)
   | Idents (x::_) -> Re.matching_exact_string x
   | Regexp2_search (s, _re) ->
        (* PCRE regular expression not supported by Re, grrr *)
        try Re.regexp s
        with _ -> failwith (spf "Could not parse regexp: %s" s)
   ) in
   match ys with
   | [] -> None
   | y::ys ->
    let combined =
      ys |> List.fold_left (fun acc e -> Re.alt acc e) y
    in
    Some (Re combined)

(* TODO: normalize, merge similar Idents *)

(* TODO: detect if all cases are an Idents in which case you can lift
 * up the Idents in an AndFinal
 *)
let and_final (And disjs) =
  AndFinal (disjs |> Common.map_filter or_final)

(* todo: instead of running multiple times for the AndFinal, we could
 * do an or, look at the matched string and detect which parts of the
 * AndFinal it is, increment a counter, and at the end make sure we've
 * found each AndFinal elements.
 *)
let _run_final (AndFinal xs) big_str =
  xs |> List.for_all (fun (Re re) ->
    Re.run re big_str
  )
[@@profiling]

  let final = and_final cnf in
(*  pr2 (show_cnf_final final); *)
  final, cnf_step2

 *)

(*****************************************************************************)
(* Run the regexps *)
(*****************************************************************************)

let eval_and p (And xs) =
  if null xs then raise EmptyAnd;
  xs
  |> List.for_all (function Or xs ->
         if null xs then raise EmptyOr;
         xs |> List.exists (fun x -> p x) |> fun v ->
         if not v then logger#trace "this Or failed: %s" (Common.dump (Or xs));
         v)

let run_cnf_step2 cnf big_str =
  cnf
  |> eval_and (function
       | Idents xs ->
           xs
           |> List.for_all (fun id ->
                  logger#debug "check for the presence of %S" id;
                  (* TODO: matching_exact_word does not work, why??
                     because string literals and metavariables are put under Idents? *)
                  let re = Regexp_engine.matching_exact_string id in
                  (* Note that in case of a PCRE error, we want to assume that the
                     rule is relevant, hence ~on_error:true! *)
                  Regexp_engine.unanchored_match ~on_error:true re big_str)
       | Regexp2_search re -> Regexp_engine.unanchored_match re big_str)
  [@@profiling]

(*****************************************************************************)
(* Entry points *)
(*****************************************************************************)

(* see mli for more information
 * TODO: use a record.
 *)
type prefilter = Semgrep_prefilter_t.formula * (string -> bool)

let prefilter_formula_of_prefilter (pre : prefilter) :
    Semgrep_prefilter_t.formula =
  let x, _f = pre in
  x

let compute_final_cnf f =
  let* f = remove_not_final f in
  let cnf = cnf f in
  logger#ldebug (lazy (spf "cnf0 = %s" (show_cnf_step0 cnf)));
  (* let cnf = and_step1 f in *)
  let cnf = and_step1 cnf in
  logger#ldebug (lazy (spf "cnf1 = %s" (show_cnf_step1 cnf)));
  (* TODO: regression on vertx-sqli.yaml
     let cnf = and_step1bis_filter_general cnf in
     logger#ldebug (lazy (spf "cnf1bis = %s" (show_cnf_step1 cnf)));
  *)
  let cnf = and_step2 cnf in
  logger#ldebug (lazy (spf "cnf2 = %s" (show_cnf_step2 cnf)));
  Some cnf
  [@@profiling]

let regexp_prefilter_of_formula f : prefilter option =
  try
    let* final = compute_final_cnf f in
    Some
      ( prefilter_formula_of_cnf_step2 final,
        fun big_str ->
          try
            run_cnf_step2 final big_str
            (* run_cnf_step2 (And [Or [Idents ["jsonwebtoken"]]]) big_str *)
          with
          (* can happen in spacegrep rules as we don't extract anything from t *)
          | EmptyAnd
          | EmptyOr ->
              true )
  with
  | GeneralPattern -> None

<<<<<<< HEAD
=======
let regexp_prefilter_of_taint_rule (_rule_id, rule_tok) taint_spec =
  (* We must be able to match some source _and_ some sink. *)
  let sources =
    taint_spec.R.sources |> snd
    |> Common.map (fun (src : R.taint_source) -> src.source_formula)
  in
  let sinks =
    taint_spec.R.sinks |> snd
    |> Common.map (fun (sink : R.taint_sink) -> sink.sink_formula)
  in
  let f =
    (* Note that this formula would likely not yield any meaningful result
     * if executed by search-mode, but it works for the purpose of this
     * analysis! *)
    R.And
      ( rule_tok,
        {
          conjuncts = [ R.Or (rule_tok, sources); R.Or (rule_tok, sinks) ];
          conditions = [];
          focus = [];
        } )
  in
  regexp_prefilter_of_formula f

>>>>>>> 1859641c
let hmemo = Hashtbl.create 101

let regexp_prefilter_of_rule (r : R.rule) =
  let rule_id, t = r.R.id in
  let k = PI.file_of_info t ^ "." ^ rule_id in
  Common.memoized hmemo k (fun () ->
      try
        match r.mode with
        | `Search f
        | `Extract { formula = f; _ } ->
            regexp_prefilter_of_formula f
      with
      (* TODO: see tests/OTHER/rules/tainted-filename.yaml *)
      | CNF_exploded ->
          logger#error "CNF size exploded on rule id %s" rule_id;
          None
      | Stack_overflow ->
          logger#error "Stack overflow on rule id %s" rule_id;
          None)<|MERGE_RESOLUTION|>--- conflicted
+++ resolved
@@ -133,13 +133,12 @@
 let rec (remove_not : Rule.formula -> Rule.formula option) =
  fun f ->
   match f with
-  | R.And { conj_tok = t; conjuncts = xs; conditions = conds; focus } ->
+  | R.And (t, { conjuncts = xs; conditions = conds; focus }) ->
       let ys = Common.map_filter remove_not xs in
       if null ys then (
         logger#warning "null And after remove_not";
         None)
-      else
-        Some (R.And { conj_tok = t; conjuncts = ys; conditions = conds; focus })
+      else Some (R.And (t, { conjuncts = ys; conditions = conds; focus }))
   | R.Or (t, xs) ->
       (* See NOTE "AND vs OR and map_filter". *)
       let* ys = option_map remove_not xs in
@@ -161,17 +160,13 @@
           None
       | R.Inside _ ->
           logger#warning "Not Inside";
-<<<<<<< HEAD
           None
       | R.Taint _ ->
           logger#warning "Not Taint";
-=======
->>>>>>> 1859641c
           None)
   | R.Inside (t, formula) ->
       let* formula = remove_not formula in
       Some (R.Inside (t, formula))
-<<<<<<< HEAD
   | R.Taint (t, { sources; sinks; propagators; sanitizers }) ->
       let lift f (x, y) = (x, f y) in
       let sources =
@@ -205,8 +200,6 @@
           sanitizers
       in
       Some (R.Taint (t, { sources; sinks; sanitizers; propagators }))
-=======
->>>>>>> 1859641c
   | R.P pat -> Some (P pat)
 
 let remove_not_final f =
@@ -244,29 +237,27 @@
    * )
    *)
   | R.Inside (_, formula) -> cnf formula
-<<<<<<< HEAD
   | R.Taint (t, { sources; sinks; _ }) ->
       R.And
-        {
-          conj_tok = t;
-          conjuncts =
-            [
-              R.Or
-                ( t,
-                  Common.map
-                    (fun source -> source.R.source_formula)
-                    (sources |> snd) );
-              R.Or
-                (t, Common.map (fun sink -> sink.R.sink_formula) (sinks |> snd));
-            ];
-          conditions = [];
-          focus = [];
-        }
+        ( t,
+          {
+            conjuncts =
+              [
+                R.Or
+                  ( t,
+                    Common.map
+                      (fun source -> source.R.source_formula)
+                      (sources |> snd) );
+                R.Or
+                  ( t,
+                    Common.map (fun sink -> sink.R.sink_formula) (sinks |> snd)
+                  );
+              ];
+            conditions = [];
+            focus = [];
+          } )
       |> cnf
-  | R.And { conjuncts = xs; conditions = conds; _ } ->
-=======
   | R.And (_, { conjuncts = xs; conditions = conds; _ }) ->
->>>>>>> 1859641c
       let ys = Common.map cnf xs in
       let zs = Common.map (fun (_t, cond) -> And [ Or [ LCond cond ] ]) conds in
       And (ys @ zs |> Common.map (function And ors -> ors) |> List.flatten)
@@ -617,33 +608,6 @@
   with
   | GeneralPattern -> None
 
-<<<<<<< HEAD
-=======
-let regexp_prefilter_of_taint_rule (_rule_id, rule_tok) taint_spec =
-  (* We must be able to match some source _and_ some sink. *)
-  let sources =
-    taint_spec.R.sources |> snd
-    |> Common.map (fun (src : R.taint_source) -> src.source_formula)
-  in
-  let sinks =
-    taint_spec.R.sinks |> snd
-    |> Common.map (fun (sink : R.taint_sink) -> sink.sink_formula)
-  in
-  let f =
-    (* Note that this formula would likely not yield any meaningful result
-     * if executed by search-mode, but it works for the purpose of this
-     * analysis! *)
-    R.And
-      ( rule_tok,
-        {
-          conjuncts = [ R.Or (rule_tok, sources); R.Or (rule_tok, sinks) ];
-          conditions = [];
-          focus = [];
-        } )
-  in
-  regexp_prefilter_of_formula f
-
->>>>>>> 1859641c
 let hmemo = Hashtbl.create 101
 
 let regexp_prefilter_of_rule (r : R.rule) =
