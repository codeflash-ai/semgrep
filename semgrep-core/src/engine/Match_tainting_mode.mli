--- conflicted
+++ resolved
@@ -9,35 +9,21 @@
 (** To facilitate debugging of taint rules. *)
 
 (* It could be a private function, but it is also used by Deep Semgrep. *)
-<<<<<<< HEAD
+
 val get_taint_config :
   Match_env.env ->
-  (Specialize_formula.sformula -> Range_with_metavars.t list) ->
+  (Specialize_formula.sformula ->
+  Range_with_metavars.t list * Matching_explanation.t option) ->
   Specialize_formula.taint_spec ->
-=======
-val taint_config_of_rule :
-  Match_env.xconfig ->
-  Common.filename ->
-  AST_generic.program * Parse_info.token_location list ->
-  Rule.taint_rule ->
->>>>>>> e059bcfb
   (Dataflow_tainting.var option ->
   Taint.finding list ->
   Taint.taints Dataflow_core.env ->
   unit) ->
   Dataflow_tainting.config * debug_taint * Matching_explanation.t list
 
-<<<<<<< HEAD
 val get_matches_raw :
   Match_env.env ->
   Specialize_formula.taint_spec ->
-  (Specialize_formula.sformula -> Range_with_metavars.t list) ->
-  Range_with_metavars.t list
-=======
-val check_rule :
-  Rule.taint_rule ->
-  (string -> Pattern_match.t -> unit) ->
-  Match_env.xconfig ->
-  Xtarget.t ->
-  Report.rule_profiling Report.match_result * debug_taint
->>>>>>> e059bcfb
+  (Specialize_formula.sformula ->
+  Range_with_metavars.t list * Matching_explanation.t option) ->
+  Range_with_metavars.t list * Matching_explanation.t list