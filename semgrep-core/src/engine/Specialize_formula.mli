(* This file specifies an intermediate layer that we translate the formula
 * to before matching. Right now, we transform the formula by removing
 * patterns of the form `pattern: $X` when anded with other patterns and
 * saving them as fields of the and. This will make it easier to quickly
 * find the value of that metavariable.
 *)

type selector = {
  mvar : Metavariable.mvar;
  pattern : Pattern.t;
  pid : int;
  pstr : string Rule.wrap;
}
[@@deriving show]

<<<<<<< HEAD
(* These are exactly the same as what are in `Rule.ml`.
   I'm doing it this way to avoid having to make like, 10 different types polymorphic,
   which would make me feel bad and want to kick small puppies.
*)
type taint_source = {
  source_formula : sformula;
  label : string;
  source_requires : AST_generic.expr;
}

and taint_sanitizer = { not_conflicting : bool; sanitizer_formula : sformula }

and taint_propagator = {
  propagate_formula : sformula;
  from : Metavariable.mvar Rule.wrap;
  to_ : Metavariable.mvar Rule.wrap;
}

and taint_sink = { sink_formula : sformula; sink_requires : AST_generic.expr }

and taint_spec = {
  sources : taint_source list;
  propagators : taint_propagator list;
  sanitizers : taint_sanitizer list;
  sinks : taint_sink list;
}

and sformula =
  | Leaf of Xpattern.t
  | And of sformula_and
  | Or of sformula list
  | Inside of sformula
  | Taint of taint_spec
  | Not of sformula
=======
type sformula =
  | Leaf of Xpattern.t * Rule.inside option
  | And of Rule.tok * sformula_and
  | Or of Rule.tok * sformula list
  | Not of Rule.tok * sformula
>>>>>>> e059bcfb

and sformula_and = {
  selector_opt : selector option;
      (** Invariant: [not (Option.is_some selector_opt) || positives <> []]
          that is, we can only select from a non-empty context. *)
  positives : sformula list;
  negatives : (Rule.tok * sformula) list;
  conditionals : (Rule.tok * Rule.metavar_cond) list;
  focus : (Rule.tok * Metavariable.mvar) list;
}
[@@deriving show]

(*****************************************************************************)
(* Selecting methods *)
(*****************************************************************************)

val selector_equal : selector -> selector -> bool

(*****************************************************************************)
(* Converter *)
(*****************************************************************************)

val formula_to_sformula : Rule.formula -> sformula

(*****************************************************************************)
(* Visitor *)
(*****************************************************************************)

val visit_sformula : (Xpattern.t -> unit) -> sformula -> unit<|MERGE_RESOLUTION|>--- conflicted
+++ resolved
@@ -13,9 +13,8 @@
 }
 [@@deriving show]
 
-<<<<<<< HEAD
 (* These are exactly the same as what are in `Rule.ml`.
-   I'm doing it this way to avoid having to make like, 10 different types polymorphic,
+    I'm doing it this way to avoid having to make like, 10 different types polymorphic,
    which would make me feel bad and want to kick small puppies.
 *)
 type taint_source = {
@@ -35,26 +34,19 @@
 and taint_sink = { sink_formula : sformula; sink_requires : AST_generic.expr }
 
 and taint_spec = {
-  sources : taint_source list;
+  sources : Rule.tok * taint_source list;
   propagators : taint_propagator list;
   sanitizers : taint_sanitizer list;
-  sinks : taint_sink list;
+  sinks : Rule.tok * taint_sink list;
 }
 
 and sformula =
   | Leaf of Xpattern.t
-  | And of sformula_and
-  | Or of sformula list
-  | Inside of sformula
-  | Taint of taint_spec
-  | Not of sformula
-=======
-type sformula =
-  | Leaf of Xpattern.t * Rule.inside option
   | And of Rule.tok * sformula_and
   | Or of Rule.tok * sformula list
+  | Inside of Rule.tok * sformula
+  | Taint of Rule.tok * taint_spec
   | Not of Rule.tok * sformula
->>>>>>> e059bcfb
 
 and sformula_and = {
   selector_opt : selector option;
@@ -83,4 +75,4 @@
 (* Visitor *)
 (*****************************************************************************)
 
-val visit_sformula : (Xpattern.t -> unit) -> sformula -> unit+val visit_sformula : (Xpattern.t -> bool -> unit) -> sformula -> unit