# type: ignore
import os
import platform
import shutil
import sys

import setuptools

SOURCE_DIR = os.path.dirname(os.path.abspath(__file__))
REPO_ROOT = os.path.dirname(SOURCE_DIR)
# pad: is this still used? git grep SEMGREP_FORCE_INSTALL does not return anything
SEMGREP_FORCE_INSTALL = "SEMGREP_FORCE_INSTALL" in os.environ
IS_WINDOWS = platform.system() == "Windows"
# See ../scripts/build-wheels.sh, which is called from our GHA workflows.
# This script assumes the presence of a semgrep-core binary copied under
# cli/src/semgrep/bin by the caller (the GHA workflow).
WHEEL_CMD = "bdist_wheel"

if WHEEL_CMD in sys.argv:
    try:
        from wheel.bdist_wheel import bdist_wheel
    except ImportError:
        raise Exception(f"The 'wheel' package is required when running '{WHEEL_CMD}'")

    class BdistWheel(bdist_wheel):
        def finalize_options(self):
            bdist_wheel.finalize_options(self)
            self.root_is_pure = False  # We have platform specific binaries

        def get_tag(self):
            _, _, plat = bdist_wheel.get_tag(self)
            python = "cp37.cp38.cp39.cp310.cp311.py37.py38.py39.py310.py311"
            abi = "none"
<<<<<<< HEAD
            plat = plat if "macosx" in plat else "any"
=======
            if "macosx" in plat:
                plat = "macosx_11_0_arm64" if "arm" in plat else "macosx_10_14_x86_64"
>>>>>>> 31876acb
            return python, abi, plat

    cmdclass = {WHEEL_CMD: BdistWheel}
else:
    cmdclass = {}

if IS_WINDOWS and not SEMGREP_FORCE_INSTALL:
    raise Exception(
        "Semgrep does not support Windows yet, please try again with WSL "
        "or visit the following for more information: "
        "https://github.com/returntocorp/semgrep/issues/1330"
    )

try:
    with open(os.path.join(REPO_ROOT, "README.md")) as f:
        long_description = f.read()
except FileNotFoundError:
    long_description = "**SETUP: README NOT FOUND**"


def find_executable(env_name, exec_name):
    # First, check for an environment override
    env_value = os.getenv(env_name)
    if env_value:
        return env_value

    # Second, fallback to any system executable
    which_name = shutil.which(exec_name)
    if which_name is not None:
        return which_name

    raise Exception(
        f"Could not find '{exec_name}' executable, tried '{env_name}' and system '{exec_name}'"
    )


install_requires = [
    # versions must be manually synced:
    # - cli/setup.py lists dependencies
    # - cli/Pipfile lists type hint packages for dev env
    # - .pre-commit-config.yaml's mypy hooks also list type hint packages
    #
    # These specifiers are flexible so semgrep can coexist with other tools.
    # Even though we recommend giving semgrep its own virtualenv
    # (or using the official returntocorp/semgrep Docker image),
    # many users will first try to install it in their project's virtualenv.
    #
    # Flexibility is achieved by, in order of preference:
    # 1. >=x if you know the earliest version that works with Semgrep
    # 2. >=x,<y if you know the earliest version that works with Semgrep,
    #    and know that a later version breaks Semgrep.
    # 3. ~=x.0 if you don't know the earliest version that works with Semgrep
    #
    # Try to go from option 3 to 1 over time as you learn more about the codebase.
    "attrs>=21.3",
    "boltons~=21.0",
    "click-option-group~=0.5",
    "click~=8.1",
    "colorama~=0.4.0",
    "defusedxml~=0.7.1",
    "glom~=22.1",
    "jsonschema~=4.6",
    "packaging>=21.0",
    "peewee~=3.14",
    "python-lsp-jsonrpc~=1.0.0",
    "requests~=2.22",
    "rich>=12.6.0",
    "ruamel.yaml>=0.16.0,<0.18",
    "tomli~=2.0.1",
    "typing-extensions~=4.2",
    "urllib3~=1.26",
    "wcmatch~=8.3",
]

extras_require = {"experiments": ["jsonnet~=0.18"]}

setuptools.setup(
    name="semgrep",
    version="1.32.0",
    author="Return To Corporation",
    author_email="support@r2c.dev",
    description="Lightweight static analysis for many languages. Find bug variants with patterns that look like source code.",
    cmdclass=cmdclass,
    install_requires=install_requires,
    extras_require=extras_require,
    long_description=long_description,
    long_description_content_type="text/markdown",
    url="https://github.com/returntocorp/semgrep",
    scripts=["bin/semgrep", "bin/pysemgrep"],
    packages=setuptools.find_packages(where="src"),
    package_dir={"": "src"},
    package_data={"semgrep": [os.path.join("bin", "*")]},
    include_package_data=True,
    classifiers=[
        "Environment :: Console",
        "License :: OSI Approved :: GNU Lesser General Public License v2 (LGPLv2)",
        "Operating System :: MacOS",
        "Operating System :: POSIX :: Linux",
        "Programming Language :: Python :: 3.7",
        "Programming Language :: Python :: 3.8",
        "Programming Language :: Python :: 3.9",
        "Programming Language :: Python :: 3.10",
        "Programming Language :: Python :: 3.11",
        "Topic :: Security",
        "Topic :: Software Development :: Quality Assurance",
    ],
    python_requires=">=3.7",
    zip_safe=False,
)<|MERGE_RESOLUTION|>--- conflicted
+++ resolved
@@ -31,12 +31,7 @@
             _, _, plat = bdist_wheel.get_tag(self)
             python = "cp37.cp38.cp39.cp310.cp311.py37.py38.py39.py310.py311"
             abi = "none"
-<<<<<<< HEAD
             plat = plat if "macosx" in plat else "any"
-=======
-            if "macosx" in plat:
-                plat = "macosx_11_0_arm64" if "arm" in plat else "macosx_10_14_x86_64"
->>>>>>> 31876acb
             return python, abi, plat
 
     cmdclass = {WHEEL_CMD: BdistWheel}
