--- conflicted
+++ resolved
@@ -487,7 +487,7 @@
             extra["dataflow_traces"] = self.settings.dataflow_traces
 
         # as opposed to below, we need to distinguish the various kinds of pro engine
-        extra["engine_requested"] = self.engine_requested
+        extra["engine_requested"] = self.requested_engine
 
         # the rules are used only by the SARIF formatter
         return self.formatter.output(
@@ -499,12 +499,8 @@
                 time=cli_timing,
                 explanations=explanations,
                 rules_by_engine=rules_by_engine,
-<<<<<<< HEAD
+                # this flattens the information into just distinguishing "pro" and "not-pro"
                 engine_requested=self.requested_engine.to_engine_kind(),
-=======
-                # this flattens the information into just distinguishing "pro" and "not-pro"
-                engine_requested=self.engine_requested.to_engine_kind(),
->>>>>>> deb9ea12
             ),
             extra,
             self.severities,
