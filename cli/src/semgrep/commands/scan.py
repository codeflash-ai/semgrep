import os
import tempfile
from itertools import chain
from pathlib import Path
from typing import Any
from typing import Callable
from typing import cast
from typing import List
from typing import Optional
from typing import Sequence
from typing import Set
from typing import Tuple

import click
from click.shell_completion import CompletionItem
from click_option_group import MutuallyExclusiveOptionGroup
from click_option_group import optgroup

import semgrep.config_resolver
import semgrep.semgrep_main
import semgrep.test
from semgrep import __VERSION__
from semgrep import bytesize
from semgrep.app.registry import list_current_public_rulesets
from semgrep.app.version import get_no_findings_msg
from semgrep.commands.wrapper import handle_command_errors
from semgrep.constants import Colors
from semgrep.constants import DEFAULT_MAX_CHARS_PER_LINE
from semgrep.constants import DEFAULT_MAX_LINES_PER_FINDING
from semgrep.constants import DEFAULT_MAX_TARGET_SIZE
from semgrep.constants import DEFAULT_TIMEOUT
from semgrep.constants import MAX_CHARS_FLAG_NAME
from semgrep.constants import MAX_LINES_FLAG_NAME
from semgrep.constants import OutputFormat
from semgrep.constants import RuleSeverity
from semgrep.core_runner import CoreRunner
from semgrep.dump_ast import dump_parsed_ast
from semgrep.engine import EngineType
from semgrep.error import SemgrepError
from semgrep.metrics import MetricsState
from semgrep.notifications import possibly_notify_user
from semgrep.output import OutputHandler
from semgrep.output import OutputSettings
from semgrep.project import get_project_url
from semgrep.rule import Rule
from semgrep.rule_match import RuleMatchMap
from semgrep.semgrep_core import SemgrepCore
from semgrep.semgrep_types import LANGUAGE
from semgrep.state import get_state
from semgrep.target_manager import write_pipes_to_disk
from semgrep.util import abort
from semgrep.util import with_color
from semgrep.verbose_logging import getLogger

logger = getLogger(__name__)


ScanReturn = Optional[Tuple[RuleMatchMap, List[SemgrepError], List[Rule], Set[Path]]]


def __validate_lang(option: str, lang: Optional[str]) -> str:
    if lang is None:
        abort(f"{option} and -l/--lang must both be specified")
    return cast(str, lang)


def __get_severity_options(
    context: click.Context, _param: str, incomplete: str
) -> List[Any]:
    return [
        CompletionItem(e.value) for e in RuleSeverity if e.value.startswith(incomplete)
    ]


def __get_language_options(
    context: click.Context, _param: str, incomplete: str
) -> List[Any]:
    return [
        CompletionItem(e)
        for e in LANGUAGE.all_language_keys
        if e.startswith(incomplete)
    ]


def __get_size_options(
    context: click.Context, _param: str, incomplete: str
) -> List[Any]:
    if incomplete.isnumeric():
        sizes = [f"{incomplete}{u}" for u in bytesize.UNITS.keys()]
        return [CompletionItem(s) for s in sizes if s.startswith(incomplete)]
    else:
        return []


def __get_file_options(
    context: click.Context, _param: str, incomplete: str
) -> List[Any]:
    return [CompletionItem(f, type="file") for f in os.listdir(".")]


def __get_config_options(
    context: click.Context, _param: str, incomplete: str
) -> List[Any]:
    if incomplete[:2] == "p/":
        # Get list of rulesets
        rulesets = list_current_public_rulesets()
        rulesets = list(
            filter(lambda r: "hidden" not in r or not r["hidden"], rulesets)
        )
        rulesets_names = list(map(lambda r: f"p/{r['name']}", rulesets))

        return [CompletionItem(r) for r in rulesets_names if r.startswith(incomplete)]
    else:
        files = filter(
            lambda f: f.endswith(".yaml") or f.endswith(".yml"), os.listdir(".")
        )
        return [CompletionItem(f) for f in list(files) if f.startswith(incomplete)]


def __get_optimization_options(
    context: click.Context, _param: str, incomplete: str
) -> List[Any]:
    return [CompletionItem("all"), CompletionItem("none")]


class MetricsStateType(click.ParamType):
    name = "metrics_state"

    def get_metavar(self, _param: click.Parameter) -> str:
        return "[auto|on|off]"

    def shell_complete(
        self, context: click.Context, _param: click.Parameter, incomplete: str
    ) -> List[Any]:
        return [
            CompletionItem(e) for e in ["auto", "on", "off"] if e.startswith(incomplete)
        ]

    def convert(
        self,
        value: Any,
        _param: Optional["click.Parameter"],
        ctx: Optional["click.Context"],
    ) -> Any:
        if value is None:
            return None
        if isinstance(value, str):
            lower = value.lower()
            if lower == "auto":
                return MetricsState.AUTO
            # Support setting via old environment variable values 0/1/true/false
            if lower == "on" or lower == "1" or lower == "true":
                return MetricsState.ON
            if lower == "off" or lower == "0" or lower == "false":
                return MetricsState.OFF
        self.fail("expected 'auto', 'on', or 'off'")


METRICS_STATE_TYPE = MetricsStateType()


# Slightly increase the help width from default 80 characters, to improve readability
CONTEXT_SETTINGS = {"max_content_width": 90}

_scan_options: List[Callable] = [
    click.help_option("--help", "-h", help=("Show this message and exit.")),
    click.option(
        "-a",
        "--autofix/--no-autofix",
        is_flag=True,
        help="""
            Apply autofix patches. WARNING: data loss can occur with this
            flag. Make sure your files are stored in a version control system.
            Note that this mode is experimental and not guaranteed to function properly.
        """,
    ),
    click.option(
        "--baseline-commit",
        help="""
            Only show results that are not found in this commit hash. Aborts run if not currently
            in a git directory, there are unstaged changes, or given baseline hash doesn't exist
        """,
        envvar=["SEMGREP_BASELINE_COMMIT", "SEMGREP_BASELINE_REF"],
    ),
    click.option(
        "--metrics",
        "metrics",
        type=METRICS_STATE_TYPE,
        help="""
            Configures how usage metrics are sent to the Semgrep server.
            If 'auto', metrics are sent whenever the --config value pulls from the Semgrep server.
            If 'on', metrics are always sent.
            If 'off', metrics are disabled altogether and not sent.
            If absent, the SEMGREP_SEND_METRICS environment variable value will be used.
            If no environment variable, defaults to 'auto'.
        """,
        envvar="SEMGREP_SEND_METRICS",
    ),
    click.option(
        "--disable-metrics",
        "metrics_legacy",
        is_flag=True,
        type=METRICS_STATE_TYPE,
        flag_value="off",
        hidden=True,
    ),
    click.option(
        "--enable-metrics",
        "metrics_legacy",
        is_flag=True,
        type=METRICS_STATE_TYPE,
        flag_value="on",
        hidden=True,
    ),
    optgroup.group(
        "Path options",
        help="""
            By default, Semgrep scans all git-tracked files with extensions matching rules' languages.
            These options alter which files Semgrep scans.
        """,
    ),
    optgroup.option(
        "--exclude",
        multiple=True,
        default=[],
        help="""
            Skip any file or directory that matches this pattern; --exclude='*.py' will ignore
            the following: foo.py, src/foo.py, foo.py/bar.sh. --exclude='tests' will ignore tests/foo.py
            as well as a/b/tests/c/foo.py. Can add multiple times. If present, any --include directives
            are ignored.
        """,
        shell_complete=__get_file_options,
    ),
    optgroup.option(
        "--exclude-rule",
        multiple=True,
        default=[],
        help="""
            Skip any rule with the given id. Can add multiple times.
        """,
        shell_complete=__get_file_options,
    ),
    optgroup.option(
        "--include",
        multiple=True,
        default=[],
        help="""
            Filter files or directories by path. The argument is a
            glob-style pattern such as 'foo.*' that must match the path.
            This is an extra filter in addition to other applicable filters.
            For example, specifying the language with '-l javascript' migh
            preselect files 'src/foo.jsx' and 'lib/bar.js'. Specifying one of
            '--include=src', '--include=*.jsx', or '--include=src/foo.*'
            will restrict the selection to the single file 'src/foo.jsx'.
            A choice of multiple '--include' patterns can be specified.
            For example, '--include=foo.* --include=bar.*' will select
            both 'src/foo.jsx' and 'lib/bar.js'.
            Glob-style patterns follow the syntax supported by python,
            which is documented at https://docs.python.org/3/library/glob.html
        """,
        shell_complete=__get_file_options,
    ),
    optgroup.option(
        "--max-target-bytes",
        type=bytesize.ByteSizeType(),
        default=DEFAULT_MAX_TARGET_SIZE,
        help=f"""
            Maximum size for a file to be scanned by Semgrep, e.g '1.5MB'. Any input
            program larger than this will be ignored. A zero or negative value disables
            this filter. Defaults to {DEFAULT_MAX_TARGET_SIZE} bytes.
        """,
        shell_complete=__get_size_options,
    ),
    optgroup.option(
        "--use-git-ignore/--no-git-ignore",
        is_flag=True,
        default=True,
        help="""
            Skip files ignored by git. Scanning starts from the root folder specified on
            the Semgrep command line. Normally, if the scanning root is within a git
            repository, only the tracked files and the new files would be scanned. Git
            submodules and git-ignored files would normally be skipped. --no-git-ignore
            will disable git-aware filtering. Setting this flag does nothing if the
            scanning root is not in a git repository.
        """,
    ),
    optgroup.option(
        "--scan-unknown-extensions/--skip-unknown-extensions",
        is_flag=True,
        default=False,
        help="""
            If true, explicit files will be scanned using the language specified in
            --lang. If --skip-unknown-extensions, these files will not be scanned.
            Defaults to false.
        """,
    ),
    optgroup.group("Performance and memory options"),
    optgroup.option(
        "--enable-version-check/--disable-version-check",
        is_flag=True,
        default=True,
        envvar="SEMGREP_ENABLE_VERSION_CHECK",
        help="""
            Checks Semgrep servers to see if the latest version is run; disabling this
            may reduce exit time after returning results.
        """,
    ),
    optgroup.option(
        "-j",
        "--jobs",
        type=int,
        help="""
            Number of subprocesses to use to run checks in parallel. Defaults to the
            number of cores on the system (1 if using --pro).
        """,
    ),
    optgroup.option(
        "--max-memory",
        type=int,
        help="""
            Maximum system memory to use running a rule on a single file in MiB. If set to
            0 will not have memory limit. Defaults to 0 for all CLI scans. For CI scans
            that use the pro engine, it defaults to 5000 MiB
        """,
    ),
    optgroup.option(
        "--optimizations",
        default="all",
        type=click.Choice(["all", "none"]),
        help="Turn on/off optimizations. Default = 'all'. Use 'none' to turn all optimizations off.",
        shell_complete=__get_optimization_options,
    ),
    optgroup.option(
        "--timeout",
        type=int,
        default=DEFAULT_TIMEOUT,
        help=f"""
            Maximum time to spend running a rule on a single file in seconds. If set to 0
            will not have time limit. Defaults to {DEFAULT_TIMEOUT} s.
        """,
        envvar="SEMGREP_TIMEOUT",
    ),
    optgroup.option(
        "--timeout-threshold",
        type=int,
        default=3,
        help="""
            Maximum number of rules that can timeout on a file before the file is
            skipped. If set to 0 will not have limit. Defaults to 3.
        """,
    ),
    # TODO: Move to Semgrep Pro Engine group ?
    optgroup.option(
        "--interfile-timeout",
        type=int,
        help=f"""
            Maximum time to spend on interfile analysis. If set to 0 will not have
            time limit. Defaults to 0 s for all CLI scans. For CI scans, it defaults
            to 3 hours.
        """,
    ),
    optgroup.option(
        "--core-opts",
        hidden=True,
        type=str,
        help="Flags to pass semgrep-core when executing",
    ),
    optgroup.group("Display options"),
    optgroup.option(
        "--enable-nosem/--disable-nosem",
        is_flag=True,
        default=True,
        help="""
            --enable-nosem enables 'nosem'. Findings will not be reported on lines
            containing a 'nosem' comment at the end. Enabled by default.
        """,
    ),
    optgroup.option(
        "--force-color/--no-force-color",
        is_flag=True,
        help="""
            Always include ANSI color in the output, even if not writing to a TTY;
            defaults to using the TTY status
        """,
    ),
    optgroup.option(
        MAX_CHARS_FLAG_NAME,
        type=int,
        default=DEFAULT_MAX_CHARS_PER_LINE,
        help="Maximum number of characters to show per line.",
    ),
    optgroup.option(
        MAX_LINES_FLAG_NAME,
        type=int,
        default=DEFAULT_MAX_LINES_PER_FINDING,
        help="""
            Maximum number of lines of code that will be shown for each match before
            trimming (set to 0 for unlimited).
        """,
    ),
    optgroup.option(
        "--dataflow-traces",
        default=None,
        is_flag=True,
        help="Explain how non-local values reach the location of a finding (only affects text and SARIF output).",
    ),
    optgroup.option(
        "-o",
        "--output",
        help="Save search results to a file or post to URL. Default is to print to stdout.",
        shell_complete=__get_file_options,
    ),
    optgroup.option(
        "--rewrite-rule-ids/--no-rewrite-rule-ids",
        is_flag=True,
        default=True,
        help="""
            Rewrite rule ids when they appear in nested sub-directories (Rule 'foo' in
            test/rules.yaml will be renamed 'test.foo').
        """,
    ),
    optgroup.option(
        "--time/--no-time",
        "time_flag",
        is_flag=True,
        default=False,
        help="""
            Include a timing summary with the results. If output format is json, provides
            times for each pair (rule, target).
        """,
    ),
    optgroup.group("Verbosity options", cls=MutuallyExclusiveOptionGroup),
    optgroup.option(
        "-q",
        "--quiet",
        is_flag=True,
        help=("Only output findings."),
    ),
    optgroup.option(
        "-v",
        "--verbose",
        is_flag=True,
        help=(
            "Show more details about what rules are running, which files failed to parse, etc."
        ),
    ),
    optgroup.option(
        "--debug",
        is_flag=True,
        help="All of --verbose, but with additional debugging information.",
    ),
    optgroup.group(
        "Output formats",
        cls=MutuallyExclusiveOptionGroup,
        help="Uses ASCII output if no format specified.",
    ),
    optgroup.option(
        "--text",
        "output_format",
        type=OutputFormat,
        flag_value=OutputFormat.TEXT,
        default=True,
        help="Output results in Emacs single-line format.",
    ),
    optgroup.option(
        "--emacs",
        "output_format",
        type=OutputFormat,
        flag_value=OutputFormat.EMACS,
        help="Output results in Emacs single-line format.",
    ),
    optgroup.option(
        "--json",
        "output_format",
        type=OutputFormat,
        flag_value=OutputFormat.JSON,
        help="Output results in Semgrep's JSON format.",
    ),
    optgroup.option(
        "--gitlab-sast",
        "output_format",
        type=OutputFormat,
        flag_value=OutputFormat.GITLAB_SAST,
        help="Output results in GitLab SAST format.",
    ),
    optgroup.option(
        "--gitlab-secrets",
        "output_format",
        type=OutputFormat,
        flag_value=OutputFormat.GITLAB_SECRETS,
        help="Output results in GitLab Secrets format.",
    ),
    optgroup.option(
        "--junit-xml",
        "output_format",
        type=OutputFormat,
        flag_value=OutputFormat.JUNIT_XML,
        help="Output results in JUnit XML format.",
    ),
    optgroup.option(
        "--sarif",
        "output_format",
        type=OutputFormat,
        flag_value=OutputFormat.SARIF,
        help="Output results in SARIF format.",
    ),
    optgroup.option(
        "--vim",
        "output_format",
        type=OutputFormat,
        flag_value=OutputFormat.VIM,
        help="Output results in vim single-line format.",
    ),
    optgroup.group("Semgrep Pro Engine options"),
    optgroup.option(
        "--pro",
        "requested_engine",
        type=EngineType,
        flag_value=EngineType.PRO_INTERFILE,
        help="Inter-file analysis and Pro languages (currently just Apex). Requires Semgrep Pro Engine, contact support@r2c.dev for more information on this.",
    ),
    optgroup.option(
        "--pro-intrafile",
        "requested_engine",
        type=EngineType,
        flag_value=EngineType.PRO_INTRAFILE,
        help="Intra-file inter-procedural taint analysis. Implies --pro-languages. Requires Semgrep Pro Engine, contact support@r2c.dev for more information on this.",
    ),
    optgroup.option(
        "--pro-languages",
        "requested_engine",
        type=EngineType,
        flag_value=EngineType.PRO_LANG,
        help="Enable Pro languages (currently just Apex). Requires Semgrep Pro Engine, contact support@r2c.dev for more information on this.",
    ),
    optgroup.option(
        "--oss-only",
        "requested_engine",
        type=EngineType,
        flag_value=EngineType.OSS,
        help="Run using only OSS features, even if the Semgrep Pro toggle is on.",
    ),
]


def scan_options(func: Callable) -> Callable:
    for option in reversed(_scan_options):
        func = option(func)
    return func


@click.command(context_settings=CONTEXT_SETTINGS)
@click.argument("targets", nargs=-1, type=click.Path(allow_dash=True))
@click.option(
    "--replacement",
    help="""
        An autofix expression that will be applied to any matches found with --pattern.
        Only valid with a command-line specified pattern.
    """,
)
@optgroup.group("Configuration options", cls=MutuallyExclusiveOptionGroup)
@optgroup.option(
    "--config",
    "-c",
    "-f",
    multiple=True,
    help="""
        YAML configuration file, directory of YAML files ending in
        .yml|.yaml, URL of a configuration file, or Semgrep registry entry name.
        \n\n
        Use --config auto to automatically obtain rules tailored to this project; your project URL will be used to log in
         to the Semgrep registry.
        \n\n
        To run multiple rule files simultaneously, use --config before every YAML, URL, or Semgrep registry entry name.
         For example `semgrep --config p/python --config myrules/myrule.yaml`
        \n\n
        See https://semgrep.dev/docs/writing-rules/rule-syntax for information on configuration file format.
    """,
    shell_complete=__get_config_options,
    envvar="SEMGREP_RULES",
)
@optgroup.option(
    "--pattern",
    "-e",
    help="Code search pattern. See https://semgrep.dev/docs/writing-rules/pattern-syntax for information on pattern features.",
)
@click.option(
    "--lang",
    "-l",
    help="Parse pattern and all files in specified language. Must be used with -e/--pattern.",
    shell_complete=__get_language_options,
)
@click.option(
    "--dryrun/--no-dryrun",
    is_flag=True,
    default=False,
    help="""
        If --dryrun, does not write autofixes to a file. This will print the changes
        to the console. This lets you see the changes before you commit to them. Only
        works with the --autofix flag. Otherwise does nothing.
    """,
)
@click.option(
    "--severity",
    multiple=True,
    type=click.Choice(["INFO", "WARNING", "ERROR"]),
    help="""
        Report findings only from rules matching the supplied severity level. By
        default all applicable rules are run. Can add multiple times. Each should
        be one of INFO, WARNING, or ERROR.
    """,
    shell_complete=__get_severity_options,
)
@click.option(
    "--show-supported-languages",
    is_flag=True,
    help=("Print a list of languages that are currently supported by Semgrep."),
)
@optgroup.group("Alternate modes", help="No search is performed in these modes")
@optgroup.option(
    "--validate",
    is_flag=True,
    default=False,
    help="Validate configuration file(s). This will check YAML files for errors and run 'p/semgrep-rule-lints' on the YAML files. No search is performed.",
)
@optgroup.option(
    "--version", is_flag=True, default=False, help="Show the version and exit."
)
@optgroup.group("Test and debug options")
@optgroup.option("--test", is_flag=True, default=False, help="Run test suite.")
@optgroup.option(
    "--test-ignore-todo/--no-test-ignore-todo",
    is_flag=True,
    default=False,
    help="If --test-ignore-todo, ignores rules marked as '#todoruleid:' in test files.",
)
@optgroup.option(
    "--dump-ast/--no-dump-ast",
    is_flag=True,
    default=False,
    help="""
        If --dump-ast, shows AST of the input file or passed expression and then exit
        (can use --json).
    """,
)
@click.option(
    "--error/--no-error",
    "error_on_findings",
    is_flag=True,
    help="Exit 1 if there are findings. Useful for CI and scripts.",
)
@click.option(
    "--strict/--no-strict",
    is_flag=True,
    default=False,
    help="Return a nonzero exit code when WARN level errors are encountered. Fails early if invalid configuration files are present. Defaults to --no-strict.",
)
# These flags are deprecated or experimental - users should not
# rely on their existence, or their output being stable
@click.option("--dump-command-for-core", "-d", is_flag=True, hidden=True)
@click.option(
    "--dump-engine-path",
    is_flag=True,
    hidden=True
    # help="contact support@r2c.dev for more information on this"
)
@scan_options
@handle_command_errors
def scan(
    *,
    autofix: bool,
    baseline_commit: Optional[str],
    config: Optional[Tuple[str, ...]],
    core_opts: Optional[str],
    debug: bool,
    dump_engine_path: bool,
    requested_engine: Optional[EngineType],
    dryrun: bool,
    dump_ast: bool,
    dump_command_for_core: bool,
    enable_nosem: bool,
    enable_version_check: bool,
    error_on_findings: bool,
    exclude: Optional[Tuple[str, ...]],
    exclude_rule: Optional[Tuple[str, ...]],
    force_color: bool,
    include: Optional[Tuple[str, ...]],
    jobs: Optional[int],
    lang: Optional[str],
    max_chars_per_line: int,
    max_lines_per_finding: int,
    max_memory: Optional[int],
    max_target_bytes: int,
    metrics: Optional[MetricsState],
    metrics_legacy: Optional[MetricsState],
    optimizations: str,
    dataflow_traces: bool,
    output: Optional[str],
    output_format: OutputFormat,
    pattern: Optional[str],
    quiet: bool,
    replacement: Optional[str],
    rewrite_rule_ids: bool,
    scan_unknown_extensions: bool,
    severity: Optional[Tuple[str, ...]],
    show_supported_languages: bool,
    strict: bool,
    targets: Sequence[str],
    test: bool,
    test_ignore_todo: bool,
    time_flag: bool,
    timeout: int,
    timeout_threshold: int,
    interfile_timeout: Optional[int],
    use_git_ignore: bool,
    validate: bool,
    verbose: bool,
    version: bool,
) -> ScanReturn:
    """
    Run semgrep rules on files

    Searches TARGET paths for matches to rules or patterns. Defaults to searching entire current working directory.

    To get started quickly, run

        semgrep --config auto .

    This will automatically fetch rules for your project from the Semgrep Registry. NOTE: Using `--config auto` will
    log in to the Semgrep Registry with your project URL.

    For more information about Semgrep, go to https://semgrep.dev.

    NOTE: By default, Semgrep will report pseudonymous usage metrics to its server if you pull your configuration from
    the Semgrep registy. To learn more about how and why these metrics are collected, please see
    https://semgrep.dev/docs/metrics. To modify this behavior, see the --metrics option below.
    """

    if version:
        print(__VERSION__)
        if enable_version_check:
            from semgrep.app.version import version_check

            version_check()
        return None

    if dump_engine_path:
        print(SemgrepCore.path())
        return None

    if show_supported_languages:
        click.echo(LANGUAGE.show_suppported_languages_message())
        return None

    if requested_engine is None:
        requested_engine = EngineType.get_default()

    if dataflow_traces is None:
        dataflow_traces = requested_engine.has_dataflow_traces

    state = get_state()
    state.metrics.configure(metrics, metrics_legacy)
    state.terminal.configure(
        verbose=verbose,
        debug=debug,
        quiet=quiet,
        force_color=force_color,
        output_format=output_format,
    )

    if include and exclude:
        logger.warning(
            with_color(
                Colors.yellow,
                "Paths that match both --include and --exclude will be skipped by Semgrep.",
            )
        )

    if pattern is not None and lang is None:
        abort("-e/--pattern and -l/--lang must both be specified")

    if (config and "auto" in config) and metrics == MetricsState.OFF:
        abort(
            "Cannot create auto config when metrics are off. Please allow metrics or run with a specific config."
        )

    # People have more flexibility on local scans so --max-memory and --pro-timeout is set to unlimited
    if not max_memory:
        max_memory = 0  # unlimited
    if not interfile_timeout:
        interfile_timeout = 0  # unlimited

    output_time = time_flag

    # Note this must be after the call to `terminal.configure` so that verbosity is respected
    possibly_notify_user()

    # change cwd if using docker
    if not targets:
        semgrep.config_resolver.adjust_for_docker()
        targets = (os.curdir,)

<<<<<<< HEAD
    output_format = OutputFormat.TEXT
    if json:
        output_format = OutputFormat.JSON
    elif gitlab_sast:
        output_format = OutputFormat.GITLAB_SAST
    elif gitlab_secrets:
        output_format = OutputFormat.GITLAB_SECRETS
    elif junit_xml:
        output_format = OutputFormat.JUNIT_XML
    elif sarif:
        output_format = OutputFormat.SARIF
    elif emacs:
        output_format = OutputFormat.EMACS
    elif vim:
        output_format = OutputFormat.VIM
=======
    if pro:
        # Inter-file + Pro languages
        engine = EngineType.PRO_INTERFILE
    elif pro_intrafile:
        # Intra-file (inter-proc) + Pro languages
        engine = EngineType.PRO_INTRAFILE
    elif pro_languages:
        # Just Pro languages
        engine = EngineType.PRO_LANG
    else:
        engine = EngineType.OSS

    # Turn on `dataflow_traces` by default for inter-procedural taint analysis.
    if engine is EngineType.PRO_INTRAFILE or engine is EngineType.PRO_INTERFILE:
        dataflow_traces = True
>>>>>>> deb9ea12

    output_settings = OutputSettings(
        output_format=output_format,
        output_destination=output,
        error_on_findings=error_on_findings,
        strict=strict,
        verbose_errors=verbose,
        timeout_threshold=timeout_threshold,
        output_time=output_time,
        output_per_finding_max_lines_limit=max_lines_per_finding,
        output_per_line_max_chars_limit=max_chars_per_line,
        dataflow_traces=dataflow_traces,
    )

    if test:
        # the test code (which isn't a "test" per se but is actually machinery to evaluate semgrep performance)
        # uses managed_output internally
        semgrep.test.test_main(
            target=targets,
            config=config,
            test_ignore_todo=test_ignore_todo,
            strict=strict,
            json=output_format == OutputFormat.JSON,
            optimizations=optimizations,
            requested_engine=requested_engine,
        )

    run_has_findings = False

    # The 'optional_stdin_target' context manager must remain before
    # 'managed_output'. Output depends on file contents so we cannot have
    # already deleted the temporary stdin file.
    with tempfile.TemporaryDirectory() as pipes_dir:
        # mostly repeating the loop in write_pipes_to_disk to detect if we
        # need --scan-unknown-extensions.
        for t in targets:
            if t == "-" or Path(t).is_fifo():
                logger.debug("stdin or piped targets, adding --scan-unknown-extensions")
                scan_unknown_extensions = True

        targets = write_pipes_to_disk(targets, Path(pipes_dir))

        output_handler = OutputHandler(output_settings)
        return_data: ScanReturn = None

        if dump_ast:
            dump_parsed_ast(
                output_format == OutputFormat.JSON,
                __validate_lang("--dump-ast", lang),
                pattern,
                targets,
            )
        elif validate:
            if not (pattern or lang or config):
                logger.error(
                    f"Nothing to validate, use the --config or --pattern flag to specify a rule"
                )
            else:
                resolved_configs, config_errors = semgrep.config_resolver.get_config(
                    pattern, lang, config or [], project_url=get_project_url()
                )

                # Run metachecks specifically on the config files
                if config:
                    try:
                        metacheck_errors = CoreRunner(
                            jobs=jobs,
                            requested_engine=requested_engine,
                            timeout=timeout,
                            max_memory=max_memory,
                            timeout_threshold=timeout_threshold,
                            interfile_timeout=interfile_timeout,
                            optimizations=optimizations,
                            core_opts_str=core_opts,
                        ).validate_configs(config)
                    except SemgrepError as e:
                        metacheck_errors = [e]

                config_errors = list(chain(config_errors, metacheck_errors))

                valid_str = "invalid" if config_errors else "valid"
                rule_count = len(resolved_configs.get_rules(True))
                logger.info(
                    f"Configuration is {valid_str} - found {len(config_errors)} configuration error(s), and {rule_count} rule(s)."
                )
                if config_errors:
                    output_handler.handle_semgrep_errors(config_errors)
                    output_handler.output({}, all_targets=set(), filtered_rules=[])
                    raise SemgrepError("Please fix the above errors and try again.")
        else:
            try:
                (
                    filtered_matches_by_rule,
                    semgrep_errors,
                    _renamed_targets,
                    ignore_log,
                    filtered_rules,
                    profiler,
                    output_extra,
                    shown_severities,
                    _,
                ) = semgrep.semgrep_main.main(
                    core_opts_str=core_opts,
                    dump_command_for_core=dump_command_for_core,
                    requested_engine=requested_engine,
                    output_handler=output_handler,
                    target=targets,
                    pattern=pattern,
                    lang=lang,
                    configs=(config or []),
                    no_rewrite_rule_ids=(not rewrite_rule_ids),
                    jobs=jobs,
                    include=include,
                    exclude=exclude,
                    exclude_rule=exclude_rule,
                    max_target_bytes=max_target_bytes,
                    replacement=replacement,
                    strict=strict,
                    autofix=autofix,
                    dryrun=dryrun,
                    disable_nosem=(not enable_nosem),
                    no_git_ignore=(not use_git_ignore),
                    timeout=timeout,
                    max_memory=max_memory,
                    timeout_threshold=timeout_threshold,
                    interfile_timeout=interfile_timeout,
                    skip_unknown_extensions=(not scan_unknown_extensions),
                    severity=severity,
                    optimizations=optimizations,
                    baseline_commit=baseline_commit,
                )
            except SemgrepError as e:
                output_handler.handle_semgrep_errors([e])
                output_handler.output({}, all_targets=set(), filtered_rules=[])
                raise e

            output_handler.output(
                filtered_matches_by_rule,
                all_targets=output_extra.all_targets,
                ignore_log=ignore_log,
                profiler=profiler,
                filtered_rules=filtered_rules,
                profiling_data=output_extra.profiling_data,
                explanations=output_extra.explanations,
                rules_by_engine=output_extra.rules_by_engine,
                severities=shown_severities,
                print_summary=True,
                requested_engine=requested_engine,
            )

            run_has_findings = any(filtered_matches_by_rule.values())

            return_data = (
                filtered_matches_by_rule,
                semgrep_errors,
                filtered_rules,
                output_extra.all_targets,
            )

    if enable_version_check:
        from semgrep.app.version import version_check

        version_check()

    if not run_has_findings and enable_version_check:
        msg = get_no_findings_msg()
        # decouple CLI from app - if functionality removed, do not fail
        if msg:
            logger.info(msg)

    return return_data<|MERGE_RESOLUTION|>--- conflicted
+++ resolved
@@ -800,40 +800,6 @@
         semgrep.config_resolver.adjust_for_docker()
         targets = (os.curdir,)
 
-<<<<<<< HEAD
-    output_format = OutputFormat.TEXT
-    if json:
-        output_format = OutputFormat.JSON
-    elif gitlab_sast:
-        output_format = OutputFormat.GITLAB_SAST
-    elif gitlab_secrets:
-        output_format = OutputFormat.GITLAB_SECRETS
-    elif junit_xml:
-        output_format = OutputFormat.JUNIT_XML
-    elif sarif:
-        output_format = OutputFormat.SARIF
-    elif emacs:
-        output_format = OutputFormat.EMACS
-    elif vim:
-        output_format = OutputFormat.VIM
-=======
-    if pro:
-        # Inter-file + Pro languages
-        engine = EngineType.PRO_INTERFILE
-    elif pro_intrafile:
-        # Intra-file (inter-proc) + Pro languages
-        engine = EngineType.PRO_INTRAFILE
-    elif pro_languages:
-        # Just Pro languages
-        engine = EngineType.PRO_LANG
-    else:
-        engine = EngineType.OSS
-
-    # Turn on `dataflow_traces` by default for inter-procedural taint analysis.
-    if engine is EngineType.PRO_INTRAFILE or engine is EngineType.PRO_INTERFILE:
-        dataflow_traces = True
->>>>>>> deb9ea12
-
     output_settings = OutputSettings(
         output_format=output_format,
         output_destination=output,
