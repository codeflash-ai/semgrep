import os
import sys
import time
from collections import defaultdict
from contextlib import contextmanager
from pathlib import Path
from typing import Iterable
from typing import Iterator
from typing import List
from typing import Optional
from typing import Sequence
from typing import Tuple

import click
from rich.padding import Padding
from rich.table import Table

import semgrep.semgrep_main
from semgrep.app import auth
from semgrep.app.scans import ScanHandler
from semgrep.commands.install import run_install_semgrep_pro
from semgrep.commands.scan import CONTEXT_SETTINGS
from semgrep.commands.scan import scan_options
from semgrep.commands.wrapper import handle_command_errors
from semgrep.console import console
from semgrep.console import Title
from semgrep.constants import DEFAULT_MAX_MEMORY_PRO_CI
from semgrep.constants import DEFAULT_PRO_TIMEOUT_CI
from semgrep.constants import OutputFormat
from semgrep.engine import EngineType
from semgrep.error import FATAL_EXIT_CODE
from semgrep.error import INVALID_API_KEY_EXIT_CODE
from semgrep.error import SemgrepError
from semgrep.ignores import IGNORE_FILE_NAME
from semgrep.meta import generate_meta_from_environment
from semgrep.meta import GithubMeta
from semgrep.meta import GitMeta
from semgrep.metrics import MetricsState
from semgrep.output import OutputHandler
from semgrep.output import OutputSettings
from semgrep.project import ProjectConfig
from semgrep.rule import Rule
from semgrep.rule_match import RuleMatchMap
from semgrep.state import get_state
from semgrep.util import git_check_output
from semgrep.util import unit_str
from semgrep.verbose_logging import getLogger

logger = getLogger(__name__)

# These patterns are excluded via --exclude regardless of other ignore configuration
ALWAYS_EXCLUDE_PATTERNS = [".semgrep/", ".semgrep_logs/"]

# These patterns are excluded via --exclude unless the user provides their own .semgrepignore
DEFAULT_EXCLUDE_PATTERNS = ["test/", "tests/", "*_test.go"]


def yield_valid_patterns(patterns: Iterable[str]) -> Iterable[str]:
    """
    Parses patterns from semgrep.dev and returns the lines that
    are non-empty and do not start with #
    """
    for pattern in patterns:
        pattern = pattern.strip()

        if not pattern:
            continue
        if pattern.startswith("#"):
            continue

        yield pattern


def yield_exclude_paths(requested_patterns: Sequence[str]) -> Iterable[str]:
    patterns = [*yield_valid_patterns(requested_patterns), *ALWAYS_EXCLUDE_PATTERNS]
    if Path(IGNORE_FILE_NAME).is_file() and not requested_patterns:
        patterns.extend(DEFAULT_EXCLUDE_PATTERNS)

    yield from patterns


@contextmanager
def fix_head_if_github_action(metadata: GitMeta) -> Iterator[None]:
    """
    GHA can checkout the incorrect commit for a PR (it will create a fake merge commit),
    so we need to reset the head to the actual PR branch head before continuing.

    Assumes cwd is a valid git project and that if we are in github-actions pull_request,
    metadata.head_branch_hash point to head commit of current branch
    """
    if isinstance(metadata, GithubMeta) and metadata.is_pull_request_event:
        assert metadata.head_branch_hash is not None  # Not none when github action PR
        assert metadata.base_branch_hash is not None

        logger.info("Fixing git state for github action pull request")

        logger.debug("Calling git rev-parse HEAD")
        stashed_rev = git_check_output(["git", "rev-parse", "HEAD"])
        logger.debug(f"stashed_rev: {stashed_rev}")

        logger.info(
            f"Not on head ref: {metadata.head_branch_hash}; checking that out now."
        )
        git_check_output(["git", "checkout", metadata.head_branch_hash])

        try:
            yield
        finally:
            logger.info(f"Returning to original head revision {stashed_rev}")
            git_check_output(["git", "checkout", stashed_rev])
    else:
        # Do nothing
        yield


@click.command(context_settings=CONTEXT_SETTINGS)
@click.pass_context
@scan_options
@click.option(
    "--audit-on",
    envvar="SEMGREP_AUDIT_ON",
    multiple=True,
    type=str,
    hidden=True,
)
@click.option(
    "--config",
    "-c",
    "-f",
    multiple=True,
    help="""
        YAML configuration file, directory of YAML files ending in
        .yml|.yaml, URL of a configuration file, or Semgrep registry entry name.
        \n\n
        Use --config auto to automatically obtain rules tailored to this project; your project URL will be used to log in
         to the Semgrep registry.
        \n\n
        To run multiple rule files simultaneously, use --config before every YAML, URL, or Semgrep registry entry name.
         For example `semgrep --config p/python --config myrules/myrule.yaml`
        \n\n
        See https://semgrep.dev/docs/writing-rules/rule-syntax for information on configuration file format.
    """,
    envvar="SEMGREP_RULES",
)
@click.option(
    "--dry-run",
    is_flag=True,
    help="""
        When set, will not start a scan on semgrep.dev and will not report findings.
        Instead will print out json objects it would have sent.
    """,
)
@click.option(
    "--supply-chain",
    is_flag=True,
    hidden=True,
)
@click.option(
    "--suppress-errors/--no-suppress-errors",
    "suppress_errors",
    default=True,
    help="""
        Configures how the CI command reacts when an error occurs.
        If true, encountered errors are suppressed and the exit code is zero (success).
        If false, encountered errors are not suppressed and the exit code is non-zero (success).
    """,
    envvar="SEMGREP_SUPPRESS_ERRORS",
)
@handle_command_errors
def ci(
    ctx: click.Context,
    *,
    audit_on: Sequence[str],
    autofix: bool,
    baseline_commit: Optional[str],
    core_opts: Optional[str],
    config: Optional[Tuple[str, ...]],
    debug: bool,
    dry_run: bool,
    enable_nosem: bool,
    enable_version_check: bool,
    exclude: Optional[Tuple[str, ...]],
    exclude_rule: Optional[Tuple[str, ...]],
    suppress_errors: bool,
    force_color: bool,
    include: Optional[Tuple[str, ...]],
    jobs: int,
    max_chars_per_line: int,
    max_lines_per_finding: int,
    max_memory: Optional[int],
    max_target_bytes: int,
    metrics: Optional[MetricsState],
    metrics_legacy: Optional[MetricsState],
    optimizations: str,
    dataflow_traces: Optional[bool],
    output: Optional[str],
<<<<<<< HEAD
    requested_engine: EngineType,
    sarif: bool,
=======
    output_format: OutputFormat,
    pro_languages: bool,
    pro_intrafile: bool,
    pro: bool,
    oss_only: bool,
>>>>>>> deb9ea12
    quiet: bool,
    rewrite_rule_ids: bool,
    supply_chain: bool,
    scan_unknown_extensions: bool,
    time_flag: bool,
    timeout_threshold: int,
    timeout: int,
    interfile_timeout: Optional[int],
    use_git_ignore: bool,
    verbose: bool,
) -> None:
    """
    The recommended way to run semgrep in CI

    In pull_request/merge_request (PR/MR) contexts, `semgrep ci` will only report findings
    that were introduced by the PR/MR.

    When logged in, `semgrep ci` runs rules configured on Semgrep App and sends findings
    to your findings dashboard.

    Only displays findings that were marked as blocking.
    """
    state = get_state()
    state.terminal.configure(
        verbose=verbose,
        debug=debug,
        quiet=quiet,
        force_color=force_color,
        output_format=output_format,
    )

    state.metrics.configure(metrics, metrics_legacy)
    state.error_handler.configure(suppress_errors)
    scan_handler = None

    token = state.app_session.token
    if not token and not config:
        # Not logged in and no explicit config
        logger.info("run `semgrep login` before using `semgrep ci` or set `--config`")
        sys.exit(INVALID_API_KEY_EXIT_CODE)
    elif not token and config:
        # Not logged in but has explicit config
        logger.info(f"Running `semgrep ci` without API token but with configs {config}")
    elif token and config:
        # Logged in but has explicit config
        logger.info(
            "Cannot run `semgrep ci` with --config while logged in. The `semgrep ci` command will upload findings to semgrep-app and those findings must come from rules configured there. Drop the `--config` to use rules configured on semgrep.dev or log out."
        )
        sys.exit(FATAL_EXIT_CODE)
    elif token:
        if not auth.is_valid_token(token):
            logger.info(
                "API token not valid. Try to run `semgrep logout` and `semgrep login` again.",
            )
            sys.exit(INVALID_API_KEY_EXIT_CODE)
        scan_handler = ScanHandler(dry_run)
    else:  # impossible state… until we break the code above
        raise RuntimeError("The token and/or config are misconfigured")

    output_settings = OutputSettings(
        output_format=output_format,
        output_destination=output,
        verbose_errors=verbose,
        timeout_threshold=timeout_threshold,
        output_time=time_flag,
        output_per_finding_max_lines_limit=max_lines_per_finding,
        output_per_line_max_chars_limit=max_chars_per_line,
    )
    output_handler = OutputHandler(output_settings)
    metadata = generate_meta_from_environment(baseline_commit)

    if requested_engine is None:
        requested_engine = EngineType.get_default(
            scan_handler=scan_handler, git_meta=metadata
        )

    if dataflow_traces is None:
        dataflow_traces = requested_engine.has_dataflow_traces

    console.print(Title("Debugging Info"))

    scan_env = Table.grid(padding=(0, 1))
    scan_env.add_row(
        "versions",
        "-",
        f"semgrep [bold]{semgrep.__VERSION__}[/bold] on python [bold]{sys.version_info.major}.{sys.version_info.minor}.{sys.version_info.micro}[/bold]",
    )
    scan_env.add_row(
        "environment",
        "-",
        f"running in environment [bold]{metadata.environment}[/bold], triggering event is [bold]{metadata.event_name}[/bold]",
    )
    if scan_handler:
        scan_env.add_row("server", "-", state.env.semgrep_url)

    console.print(Title("Scan Environment", order=2))
    console.print(Padding(scan_env, (0, 2)))

    if requested_engine.is_pro:
        console.print(Padding(Title("Engine", order=2), (1, 0, 0, 0)))
        if requested_engine.check_if_installed():
            console.print(
                f"  Using Semgrep Pro Version: [bold]{requested_engine.get_pro_version()}[/bold]"
            )
            console.print(
                f"  Installed at [bold]{requested_engine.get_binary_path()}[/bold]"
            )
        else:
            run_install_semgrep_pro()

    try:
        with fix_head_if_github_action(metadata):
            if scan_handler:
                metadata_dict = metadata.to_dict()
                metadata_dict["is_sca_scan"] = supply_chain

            console.print(Title("Scan Status"))

            try:
                logger.info("Fetching configuration from semgrep.dev")
                # Note this needs to happen within fix_head_if_github_action
                # so that metadata of current commit is correct
                if scan_handler:
                    proj_config = ProjectConfig.load_all()
                    metadata_dict = {**metadata_dict, **proj_config.to_dict()}
                    scan_handler.fetch_and_init_scan_config(metadata_dict)
                    scan_handler.start_scan(metadata_dict)

                    logger.info(f"Authenticated as {scan_handler.deployment_name}")
                    config = (scan_handler.rules,)
            except Exception as e:
                import traceback

                traceback.print_exc()
                logger.info(f"Could not start scan {e}")
                sys.exit(FATAL_EXIT_CODE)

            # Set a default max_memory for CI runs when DeepSemgrep is on because
            # DeepSemgrep is likely to run out
            if max_memory is None:
                if requested_engine is EngineType.PRO_INTERFILE:
                    max_memory = DEFAULT_MAX_MEMORY_PRO_CI
                else:
                    max_memory = 0  # unlimited
            # Same for timeout (Github actions has a 6 hour timeout)
            if interfile_timeout is None:
                if requested_engine is EngineType.PRO_INTERFILE:
                    interfile_timeout = DEFAULT_PRO_TIMEOUT_CI
                else:
                    interfile_timeout = 0  # unlimited

            # Append ignores configured on semgrep.dev
            requested_excludes = scan_handler.ignore_patterns if scan_handler else []
            if requested_excludes:
                logger.info(
                    f"Adding ignore patterns configured on semgrep.dev as `--exclude` options: {exclude}"
                )

            assert exclude is not None  # exclude is default empty tuple
            exclude = (*exclude, *yield_exclude_paths(requested_excludes))
            assert config  # Config has to be defined here. Helping mypy out
            start = time.time()
            (
                filtered_matches_by_rule,
                semgrep_errors,
                renamed_targets,
                ignore_log,
                filtered_rules,
                profiler,
                output_extra,
                shown_severities,
                lockfile_scan_info,
            ) = semgrep.semgrep_main.main(
                core_opts_str=core_opts,
                requested_engine=requested_engine,
                output_handler=output_handler,
                target=[os.curdir],  # semgrep ci only scans cwd
                pattern=None,
                lang=None,
                configs=config,
                no_rewrite_rule_ids=(not rewrite_rule_ids),
                jobs=jobs,
                include=include,
                exclude=exclude,
                exclude_rule=exclude_rule,
                max_target_bytes=max_target_bytes,
                autofix=scan_handler.autofix if scan_handler else False,
                dryrun=True,
                # Always true, as we want to always report all findings, even
                # ignored ones, to the backend
                disable_nosem=True,
                no_git_ignore=(not use_git_ignore),
                timeout=timeout,
                max_memory=max_memory,
                interfile_timeout=interfile_timeout,
                timeout_threshold=timeout_threshold,
                skip_unknown_extensions=(not scan_unknown_extensions),
                optimizations=optimizations,
                baseline_commit=metadata.merge_base_ref,
                baseline_commit_is_mergebase=True,
            )
    except SemgrepError as e:
        output_handler.handle_semgrep_errors([e])
        output_handler.output({}, all_targets=set(), filtered_rules=[])
        logger.info(f"Encountered error when running rules: {e}")
        if isinstance(e, SemgrepError):
            exit_code = e.code
        else:
            exit_code = FATAL_EXIT_CODE
        if scan_handler:
            scan_handler.report_failure(exit_code)
        sys.exit(exit_code)

    total_time = time.time() - start

    # Split up rules into respective categories:
    blocking_rules: List[Rule] = []
    nonblocking_rules: List[Rule] = []
    cai_rules: List[Rule] = []
    for rule in filtered_rules:
        if "r2c-internal-cai" in rule.id:
            cai_rules.append(rule)
        else:
            if rule.is_blocking:
                blocking_rules.append(rule)
            else:
                nonblocking_rules.append(rule)

    # Split up matches into respective categories
    blocking_matches_by_rule: RuleMatchMap = defaultdict(list)
    nonblocking_matches_by_rule: RuleMatchMap = defaultdict(list)
    cai_matches_by_rule: RuleMatchMap = defaultdict(list)

    # Since we keep nosemgrep disabled for the actual scan, we have to apply
    # that flag here
    keep_ignored = not enable_nosem or output_handler.formatter.keep_ignores()
    for rule, matches in filtered_matches_by_rule.items():
        # Filter out any matches that are triaged as ignored on the app
        if scan_handler:
            matches = [
                match
                for match in matches
                if match.syntactic_id not in scan_handler.skipped_syntactic_ids
                and match.match_based_id not in scan_handler.skipped_match_based_ids
            ]

        for match in matches:
            if match.is_ignored and not keep_ignored:
                continue

            applicable_result_set = (
                cai_matches_by_rule
                if "r2c-internal-cai" in rule.id
                else blocking_matches_by_rule
                # note that SCA findings are always non-blocking
                if rule.is_blocking and "sca_info" not in match.extra
                else nonblocking_matches_by_rule
            )
            applicable_result_set[rule].append(match)

    num_nonblocking_findings = sum(len(v) for v in nonblocking_matches_by_rule.values())
    num_blocking_findings = sum(len(v) for v in blocking_matches_by_rule.values())

    output_handler.output(
        {**blocking_matches_by_rule, **nonblocking_matches_by_rule},
        all_targets=output_extra.all_targets,
        ignore_log=ignore_log,
        profiler=profiler,
        filtered_rules=filtered_rules,
        profiling_data=output_extra.profiling_data,
        severities=shown_severities,
        is_ci_invocation=True,
        rules_by_engine=output_extra.rules_by_engine,
        requested_engine=requested_engine,
    )

    logger.info("CI scan completed successfully.")
    logger.info(
        f"  Found {unit_str(num_blocking_findings + num_nonblocking_findings, 'finding')} ({num_blocking_findings} blocking) from {unit_str(len(blocking_rules) + len(nonblocking_rules), 'rule')}."
    )
    if scan_handler:
        logger.info("  Uploading findings.")
        scan_handler.report_findings(
            filtered_matches_by_rule,
            semgrep_errors,
            filtered_rules,
            output_extra.all_targets,
            renamed_targets,
            ignore_log.unsupported_lang_paths,
            output_extra.parsing_data,
            total_time,
            metadata.commit_datetime,
            lockfile_scan_info,
            requested_engine,
        )
        logger.info("  View results in Semgrep App:")
        logger.info(
            f"    https://semgrep.dev/orgs/{scan_handler.deployment_name}/findings"
        )
        if "r2c-internal-project-depends-on" in scan_handler.rules:
            logger.info(
                f"    https://semgrep.dev/orgs/{scan_handler.deployment_name}/supply-chain"
            )

    audit_mode = metadata.event_name in audit_on
    if num_blocking_findings > 0:
        if audit_mode:
            logger.info(
                f"  Audit mode is on for {metadata.event_name}, so exiting with code 0 even if matches found",
            )
            exit_code = 0
        else:
            logger.info("  Has findings for blocking rules so exiting with code 1")
            exit_code = 1
    else:
        logger.info("  No blocking findings so exiting with code 0")
        exit_code = 0

    if enable_version_check:
        from semgrep.app.version import version_check

        version_check()

    sys.exit(exit_code)<|MERGE_RESOLUTION|>--- conflicted
+++ resolved
@@ -194,16 +194,8 @@
     optimizations: str,
     dataflow_traces: Optional[bool],
     output: Optional[str],
-<<<<<<< HEAD
+    output_format: OutputFormat,
     requested_engine: EngineType,
-    sarif: bool,
-=======
-    output_format: OutputFormat,
-    pro_languages: bool,
-    pro_intrafile: bool,
-    pro: bool,
-    oss_only: bool,
->>>>>>> deb9ea12
     quiet: bool,
     rewrite_rule_ids: bool,
     supply_chain: bool,
